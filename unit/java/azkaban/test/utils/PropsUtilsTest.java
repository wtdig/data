--- conflicted
+++ resolved
@@ -87,10 +87,7 @@
 	
 	private void failIfNotException(Props props) {
 		try {
-<<<<<<< HEAD
-=======
 			PropsUtils.resolveProps(props);
->>>>>>> 416a9b0f
 			Assert.fail();
 		}
 		catch (UndefinedPropertyException e) {
