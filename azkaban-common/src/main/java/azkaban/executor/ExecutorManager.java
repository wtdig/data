/*
 * Copyright 2014 LinkedIn Corp.
 *
 * Licensed under the Apache License, Version 2.0 (the "License"); you may not
 * use this file except in compliance with the License. You may obtain a copy of
 * the License at
 *
 * http://www.apache.org/licenses/LICENSE-2.0
 *
 * Unless required by applicable law or agreed to in writing, software
 * distributed under the License is distributed on an "AS IS" BASIS, WITHOUT
 * WARRANTIES OR CONDITIONS OF ANY KIND, either express or implied. See the
 * License for the specific language governing permissions and limitations under
 * the License.
 */

package azkaban.executor;

import java.io.File;
import java.io.IOException;
import java.lang.Thread.State;
import java.net.URI;
import java.util.ArrayList;
import java.util.Arrays;
import java.util.Collection;
import java.util.Collections;
import java.util.HashMap;
import java.util.HashSet;
import java.util.List;
import java.util.Map;
import java.util.Set;
import java.util.TreeMap;
<<<<<<< HEAD
import java.util.concurrent.Callable;
import java.util.concurrent.ConcurrentHashMap;
import java.util.concurrent.ExecutionException;
import java.util.concurrent.ExecutorService;
import java.util.concurrent.Executors;
import java.util.concurrent.Future;
import java.util.concurrent.TimeUnit;
import java.util.concurrent.TimeoutException;
=======
import java.util.concurrent.ConcurrentHashMap;
import java.util.concurrent.ExecutorService;
import java.util.concurrent.Executors;
import java.util.concurrent.TimeUnit;
>>>>>>> b75196e8

import org.apache.commons.lang.StringUtils;
import org.apache.log4j.Logger;
import org.joda.time.DateTime;

import azkaban.alert.Alerter;
import azkaban.event.Event;
import azkaban.event.Event.Type;
import azkaban.event.EventHandler;
<<<<<<< HEAD
import azkaban.executor.selector.ExecutorComparator;
import azkaban.executor.selector.ExecutorFilter;
=======
>>>>>>> b75196e8
import azkaban.executor.selector.ExecutorSelector;
import azkaban.project.Project;
import azkaban.project.ProjectWhitelist;
import azkaban.scheduler.ScheduleStatisticManager;
import azkaban.utils.FileIOUtils.JobMetaData;
import azkaban.utils.FileIOUtils.LogData;
import azkaban.utils.JSONUtils;
import azkaban.utils.Pair;
import azkaban.utils.Props;

/**
 * Executor manager used to manage the client side job.
 *
 */
public class ExecutorManager extends EventHandler implements
    ExecutorManagerAdapter {
  static final String AZKABAN_EXECUTOR_SELECTOR_FILTERS =
      "azkaban.executorselector.filters";
  static final String AZKABAN_EXECUTOR_SELECTOR_COMPARATOR_PREFIX =
      "azkaban.executorselector.comparator.";
  static final String AZKABAN_QUEUEPROCESSING_ENABLED =
    "azkaban.queueprocessing.enabled";
  static final String AZKABAN_USE_MULTIPLE_EXECUTORS =
    "azkaban.use.multiple.executors";
  private static final String AZKABAN_WEBSERVER_QUEUE_SIZE =
    "azkaban.webserver.queue.size";
  private static final String AZKABAN_ACTIVE_EXECUTOR_REFRESHINTERVAL_IN_MS =
    "azkaban.activeexecutor.refresh.milisecinterval";
  private static final String AZKABAN_ACTIVE_EXECUTOR_REFRESHINTERVAL_IN_NUM_FLOW =
    "azkaban.activeexecutor.refresh.flowinterval";
  private static final String AZKABAN_EXECUTORINFO_REFRESH_MAX_THREADS =
      "azkaban.executorinfo.refresh.maxThreads";

  private static Logger logger = Logger.getLogger(ExecutorManager.class);
  private ExecutorLoader executorLoader;

  private CleanerThread cleanerThread;

  private ConcurrentHashMap<Integer, Pair<ExecutionReference, ExecutableFlow>> runningFlows =
      new ConcurrentHashMap<Integer, Pair<ExecutionReference, ExecutableFlow>>();
  private ConcurrentHashMap<Integer, ExecutableFlow> recentlyFinished =
      new ConcurrentHashMap<Integer, ExecutableFlow>();

  QueuedExecutions queuedFlows;

  final private Set<Executor> activeExecutors = new HashSet<Executor>();
  private QueueProcessorThread queueProcessor;

  private ExecutingManagerUpdaterThread executingManager;
  // 12 weeks
  private static final long DEFAULT_EXECUTION_LOGS_RETENTION_MS = 3 * 4 * 7
      * 24 * 60 * 60 * 1000l;
  private long lastCleanerThreadCheckTime = -1;

  private long lastThreadCheckTime = -1;
  private String updaterStage = "not started";

  private Map<String, Alerter> alerters;

  File cacheDir;

<<<<<<< HEAD
  private final Props azkProps;
  private List<String> filterList;
  private Map<String, Integer> comparatorWeightsMap;
  private long lastSuccessfulExecutorInfoRefresh;
  private ExecutorService executorInforRefresherService;
=======
  final Props azkProps;
  List<String> filterList;
  Map<String, Integer> comparatorWeightsMap;
>>>>>>> b75196e8

  public ExecutorManager(Props props, ExecutorLoader loader,
      Map<String, Alerter> alters) throws ExecutorManagerException {
    azkProps = props;
    this.executorLoader = loader;
    this.setupExecutors();
    this.loadRunningFlows();

    queuedFlows =
        new QueuedExecutions(props.getLong(AZKABAN_WEBSERVER_QUEUE_SIZE, 100000));
    this.loadQueuedFlows();

    alerters = alters;

    cacheDir = new File(props.getString("cache.directory", "cache"));

    executingManager = new ExecutingManagerUpdaterThread();
    executingManager.start();

    if(isMultiExecutorMode()) {
      setupMultiExecutorMode();
    }

    long executionLogsRetentionMs =
      props.getLong("execution.logs.retention.ms",
        DEFAULT_EXECUTION_LOGS_RETENTION_MS);

    cleanerThread = new CleanerThread(executionLogsRetentionMs);
    cleanerThread.start();

  }

  private void setupMultiExecutorMode() {
    // initliatize hard filters for executor selector from azkaban.properties
    String filters = azkProps.getString(AZKABAN_EXECUTOR_SELECTOR_FILTERS, "");
    if (filters != null) {
      filterList = Arrays.asList(StringUtils.split(filters, ","));
    }

    // initliatize comparator feature weights for executor selector from
    // azkaban.properties
    Map<String, String> compListStrings =
      azkProps.getMapByPrefix(AZKABAN_EXECUTOR_SELECTOR_COMPARATOR_PREFIX);
    if (compListStrings != null) {
      comparatorWeightsMap = new TreeMap<String, Integer>();
      for (Map.Entry<String, String> entry : compListStrings.entrySet()) {
        comparatorWeightsMap.put(entry.getKey(), Integer.valueOf(entry.getValue()));
      }
    }

<<<<<<< HEAD
    executorInforRefresherService =
        Executors.newFixedThreadPool(azkProps.getInt(
          AZKABAN_EXECUTORINFO_REFRESH_MAX_THREADS, 5));

=======
>>>>>>> b75196e8
    // configure queue processor
    queueProcessor =
      new QueueProcessorThread(azkProps.getBoolean(
        AZKABAN_QUEUEPROCESSING_ENABLED, true), azkProps.getLong(
        AZKABAN_ACTIVE_EXECUTOR_REFRESHINTERVAL_IN_MS, 1000), azkProps.getInt(
<<<<<<< HEAD
        AZKABAN_ACTIVE_EXECUTOR_REFRESHINTERVAL_IN_NUM_FLOW, 1000));
=======
        AZKABAN_ACTIVE_EXECUTOR_REFRESHINTERVAL_IN_FLOW, 1000));
>>>>>>> b75196e8
    queueProcessor.start();
  }

  /**
   *
   * {@inheritDoc}
   * @see azkaban.executor.ExecutorManagerAdapter#setupExecutors()
   */
  @Override
  public void setupExecutors() throws ExecutorManagerException {
    Set<Executor> newExecutors = new HashSet<Executor>();

    if (isMultiExecutorMode()) {
      logger.info("Initializing multi executors from database");
      newExecutors.addAll(executorLoader.fetchActiveExecutors());
    } else if (azkProps.containsKey("executor.port")) {
      // Add local executor, if specified as per properties
      String executorHost = azkProps.getString("executor.host", "localhost");
      int executorPort = azkProps.getInt("executor.port");
      logger.info(String.format("Initializing local executor %s:%d",
        executorHost, executorPort));
      Executor executor =
        executorLoader.fetchExecutor(executorHost, executorPort);
      if (executor == null) {
        executor = executorLoader.addExecutor(executorHost, executorPort);
      } else if (!executor.isActive()) {
        executor.setActive(true);
        executorLoader.updateExecutor(executor);
      }
      newExecutors.add(new Executor(executor.getId(), executorHost,
        executorPort, true));
    }

    if (newExecutors.isEmpty()) {
      logger.error("No active executor found");
      throw new ExecutorManagerException("No active executor found");
    } else if(newExecutors.size() > 1 && !isMultiExecutorMode()) {
      logger.error("Multiple local executors specified");
      throw new ExecutorManagerException("Multiple local executors specified");
    } else {
      // clear all active executors, only if we have at least one new active
      // executors
      activeExecutors.clear();
      activeExecutors.addAll(newExecutors);
    }
  }

  private boolean isMultiExecutorMode() {
    return azkProps.getBoolean(AZKABAN_USE_MULTIPLE_EXECUTORS, false);
  }

  /**
   * Refresh Executor stats for all the actie executors in this executorManager
   */
  private void refreshExecutors() {
    synchronized (activeExecutors) {
<<<<<<< HEAD

      List<Pair<Executor, Future<String>>> futures =
        new ArrayList<Pair<Executor, Future<String>>>();
      for (final Executor executor : activeExecutors) {
        // execute each executorInfo refresh task to fetch
        Future<String> fetchExecutionInfo =
          executorInforRefresherService.submit(new Callable<String>() {
            @Override
            public String call() throws Exception {
              return callExecutorForJsonString(executor.getHost(),
                executor.getPort(), "/serverstastics", null);
            }
          });
        futures.add(new Pair<Executor, Future<String>>(executor,
          fetchExecutionInfo));
      }

      boolean wasSuccess = true;
      for (Pair<Executor, Future<String>> refreshPair : futures) {
        Executor executor = refreshPair.getFirst();
        try {
          // max 5 secs
          String jsonString = refreshPair.getSecond().get(5, TimeUnit.SECONDS);
          executor.setExecutorInfo(ExecutorInfo.fromJSONString(jsonString));
          logger.info("Successfully refreshed ExecutorInfo for executor: "
            + executor);
        } catch (TimeoutException e) {
          wasSuccess = false;
          logger.error("Timed out while waiting for ExecutorInfo refresh"
            + executor, e);
        } catch (Exception e) {
          wasSuccess = false;
          logger.error("Failed to update ExecutorInfo for executor : "
            + executor, e);
        }
      }

      // update is successful for all executors
      if (wasSuccess) {
        lastSuccessfulExecutorInfoRefresh = System.currentTimeMillis();
=======
      ExecutorService taskExecutors =
        Executors.newFixedThreadPool(activeExecutors.size());
      for (final Executor executor : activeExecutors) {

        // execute each executorInfo refresh task
        taskExecutors.execute(new Runnable() {
          @Override
          public void run() {
            try {
              String jsonResponse =
                callExecutorForJsonString(executor.getHost(),
                  executor.getPort(), "/serverstastics", null);
              executor.setExecutorInfo(ExecutorInfo
                .fromJSONString(jsonResponse));
            } catch (Exception e) {
              logger.error("Failed to update ExecutorInfo executorId :"
                + executor, e);
            }
          }
        });
      }

      taskExecutors.shutdown();
      try {
        // wait 5 seconds for all executors to be refreshed
        taskExecutors.awaitTermination(5, TimeUnit.SECONDS);
      } catch (InterruptedException e) {
        logger.error("Timed out while waiting for executorInfo refresh", e);
>>>>>>> b75196e8
      }
    }
  }

  /**
   * Throws exception if running in local mode
   * {@inheritDoc}
   * @see azkaban.executor.ExecutorManagerAdapter#disableQueueProcessorThread()
   */
  @Override
  public void disableQueueProcessorThread() throws ExecutorManagerException {
    if (isMultiExecutorMode()) {
      queueProcessor.setActive(false);
    } else {
      throw new ExecutorManagerException(
        "Cannot disable QueueProcessor in local mode");
    }
  }

  /**
   * Throws exception if running in local mode
   * {@inheritDoc}
   * @see azkaban.executor.ExecutorManagerAdapter#enableQueueProcessorThread()
   */
  @Override
  public void enableQueueProcessorThread() throws ExecutorManagerException {
    if (isMultiExecutorMode()) {
      queueProcessor.setActive(true);
    } else {
      throw new ExecutorManagerException(
        "Cannot enable QueueProcessor in local mode");
    }
  }

  public State getQueueProcessorThreadState() {
    if (isMultiExecutorMode())
      return queueProcessor.getState();
    else
      return State.NEW; // not started in local mode
  }

  /**
   * Returns state of QueueProcessor False, no flow is being dispatched True ,
   * flows are being dispatched as expected
   *
   * @return
   */
  public boolean isQueueProcessorThreadActive() {
    if (isMultiExecutorMode())
      return queueProcessor.isActive();
    else
      return false;
  }

  /**
   * Return last Successful ExecutorInfo Refresh for all active executors
   *
   * @return
   */
  public long getLastSuccessfulExecutorInfoRefresh() {
    return this.lastSuccessfulExecutorInfoRefresh;
  }

  /**
   * Get currently supported Comparators available to use via azkaban.properties
   *
   * @return
   */
  public Set<String> getAvailableExecutorComparatorNames() {
    return ExecutorComparator.getAvailableComparatorNames();

  }

  /**
   * Get currently supported filters available to use via azkaban.properties
   *
   * @return
   */
  public Set<String> getAvailableExecutorFilterNames() {
    return ExecutorFilter.getAvailableFilterNames();
  }

  @Override
  public State getExecutorManagerThreadState() {
    return executingManager.getState();
  }

  public String getExecutorThreadStage() {
    return updaterStage;
  }

  @Override
  public boolean isExecutorManagerThreadActive() {
    return executingManager.isAlive();
  }

  @Override
  public long getLastExecutorManagerThreadCheckTime() {
    return lastThreadCheckTime;
  }

  public long getLastCleanerThreadCheckTime() {
    return this.lastCleanerThreadCheckTime;
  }

  @Override
  public Collection<Executor> getAllActiveExecutors() {
    return Collections.unmodifiableCollection(activeExecutors);
  }

  /**
   *
   * {@inheritDoc}
   *
   * @see azkaban.executor.ExecutorManagerAdapter#fetchExecutor(int)
   */
  @Override
  public Executor fetchExecutor(int executorId) throws ExecutorManagerException {
    for (Executor executor : activeExecutors) {
      if (executor.getId() == executorId) {
        return executor;
      }
    }
    return executorLoader.fetchExecutor(executorId);
  }

  @Override
  public Set<String> getPrimaryServerHosts() {
    // Only one for now. More probably later.
    HashSet<String> ports = new HashSet<String>();
    for (Executor executor : activeExecutors) {
      ports.add(executor.getHost() + ":" + executor.getPort());
    }
    return ports;
  }

  @Override
  public Set<String> getAllActiveExecutorServerHosts() {
    // Includes non primary server/hosts
    HashSet<String> ports = new HashSet<String>();
    for (Executor executor : activeExecutors) {
      ports.add(executor.getHost() + ":" + executor.getPort());
    }

    return ports;
  }

  private void loadRunningFlows() throws ExecutorManagerException {
    runningFlows.putAll(executorLoader.fetchActiveFlows());
    // Finalize all flows which were running on an executor which is now
    // inactive
    for (Pair<ExecutionReference, ExecutableFlow> pair : runningFlows.values()) {
      if (!activeExecutors.contains(pair.getFirst().getExecutor())) {
        finalizeFlows(pair.getSecond());
      }
    }
  }

  /*
   * load queued flows i.e with active_execution_reference and not assigned to
   * any executor
   */
  private void loadQueuedFlows() throws ExecutorManagerException {
    List<Pair<ExecutionReference, ExecutableFlow>> retrievedExecutions =
      executorLoader.fetchQueuedFlows();
    if (retrievedExecutions != null) {
      for (Pair<ExecutionReference, ExecutableFlow> pair : retrievedExecutions) {
        queuedFlows.enqueue(pair.getSecond(), pair.getFirst());
      }
    }
  }

  /**
   * Gets a list of all the active (running flows and non-dispatched flows)
   * executions for a given project and flow {@inheritDoc}
   *
   * @see azkaban.executor.ExecutorManagerAdapter#getRunningFlows(int,
   *      java.lang.String)
   */
  @Override
  public List<Integer> getRunningFlows(int projectId, String flowId) {
    List<Integer> executionIds = new ArrayList<Integer>();
    executionIds.addAll(getRunningFlowsHelper(projectId, flowId,
      queuedFlows.getAllEntries()));
    executionIds.addAll(getRunningFlowsHelper(projectId, flowId,
      runningFlows.values()));
    return executionIds;
  }

  /* Helper method for getRunningFlows */
  private List<Integer> getRunningFlowsHelper(int projectId, String flowId,
    Collection<Pair<ExecutionReference, ExecutableFlow>> collection) {
    List<Integer> executionIds = new ArrayList<Integer>();
    for (Pair<ExecutionReference, ExecutableFlow> ref : collection) {
      if (ref.getSecond().getFlowId().equals(flowId)
        && ref.getSecond().getProjectId() == projectId) {
        executionIds.add(ref.getFirst().getExecId());
      }
    }
    return executionIds;
  }

  /**
   *
   * {@inheritDoc}
   *
   * @see azkaban.executor.ExecutorManagerAdapter#getActiveFlowsWithExecutor()
   */
  @Override
  public List<Pair<ExecutableFlow, Executor>> getActiveFlowsWithExecutor()
    throws IOException {
    List<Pair<ExecutableFlow, Executor>> flows =
      new ArrayList<Pair<ExecutableFlow, Executor>>();
    getActiveFlowsWithExecutorHelper(flows, queuedFlows.getAllEntries());
    getActiveFlowsWithExecutorHelper(flows, runningFlows.values());
    return flows;
  }

  /* Helper method for getActiveFlowsWithExecutor */
  private void getActiveFlowsWithExecutorHelper(
    List<Pair<ExecutableFlow, Executor>> flows,
    Collection<Pair<ExecutionReference, ExecutableFlow>> collection) {
    for (Pair<ExecutionReference, ExecutableFlow> ref : collection) {
      flows.add(new Pair<ExecutableFlow, Executor>(ref.getSecond(), ref
        .getFirst().getExecutor()));
    }
  }

  /**
   * Checks whether the given flow has an active (running, non-dispatched)
   * executions {@inheritDoc}
   *
   * @see azkaban.executor.ExecutorManagerAdapter#isFlowRunning(int,
   *      java.lang.String)
   */
  @Override
  public boolean isFlowRunning(int projectId, String flowId) {
    boolean isRunning = false;
    isRunning =
      isRunning
        || isFlowRunningHelper(projectId, flowId, queuedFlows.getAllEntries());
    isRunning =
      isRunning
        || isFlowRunningHelper(projectId, flowId, runningFlows.values());
    return isRunning;
  }

  /* Search a running flow in a collection */
  private boolean isFlowRunningHelper(int projectId, String flowId,
    Collection<Pair<ExecutionReference, ExecutableFlow>> collection) {
    for (Pair<ExecutionReference, ExecutableFlow> ref : collection) {
      if (ref.getSecond().getProjectId() == projectId
        && ref.getSecond().getFlowId().equals(flowId)) {
        return true;
      }
    }
    return false;
  }

  /**
   * Fetch ExecutableFlow from an active (running, non-dispatched) or from
   * database {@inheritDoc}
   *
   * @see azkaban.executor.ExecutorManagerAdapter#getExecutableFlow(int)
   */
  @Override
  public ExecutableFlow getExecutableFlow(int execId)
    throws ExecutorManagerException {
    if (runningFlows.containsKey(execId)) {
      return runningFlows.get(execId).getSecond();
    } else if (queuedFlows.hasExecution(execId)) {
      return queuedFlows.getFlow(execId);
    } else {
      return executorLoader.fetchExecutableFlow(execId);
    }
  }

  /**
   * Get all active (running, non-dispatched) flows
   *
   * {@inheritDoc}
   *
   * @see azkaban.executor.ExecutorManagerAdapter#getRunningFlows()
   */
  @Override
  public List<ExecutableFlow> getRunningFlows() {
    ArrayList<ExecutableFlow> flows = new ArrayList<ExecutableFlow>();
    getActiveFlowHelper(flows, queuedFlows.getAllEntries());
    getActiveFlowHelper(flows, runningFlows.values());
    return flows;
  }

  /*
   * Helper method to get all running flows from a Pair<ExecutionReference,
   * ExecutableFlow collection
   */
  private void getActiveFlowHelper(ArrayList<ExecutableFlow> flows,
    Collection<Pair<ExecutionReference, ExecutableFlow>> collection) {
    for (Pair<ExecutionReference, ExecutableFlow> ref : collection) {
      flows.add(ref.getSecond());
    }
  }

  /**
   * Get execution Ids of all active (running, non-dispatched) flows
   *
   * {@inheritDoc}
   *
   * @see azkaban.executor.ExecutorManagerAdapter#getRunningFlows()
   */
  public String getRunningFlowIds() {
    List<Integer> allIds = new ArrayList<Integer>();
    getRunningFlowsIdsHelper(allIds, queuedFlows.getAllEntries());
    getRunningFlowsIdsHelper(allIds, runningFlows.values());
    Collections.sort(allIds);
    return allIds.toString();
  }

  /**
   * Get execution Ids of all non-dispatched flows
   *
   * {@inheritDoc}
   *
   * @see azkaban.executor.ExecutorManagerAdapter#getRunningFlows()
   */
  public String getQueuedFlowIds() {
    List<Integer> allIds = new ArrayList<Integer>();
    getRunningFlowsIdsHelper(allIds, queuedFlows.getAllEntries());
    Collections.sort(allIds);
    return allIds.toString();
  }

  /* Helper method to flow ids of all running flows */
  private void getRunningFlowsIdsHelper(List<Integer> allIds,
    Collection<Pair<ExecutionReference, ExecutableFlow>> collection) {
    for (Pair<ExecutionReference, ExecutableFlow> ref : collection) {
      allIds.add(ref.getSecond().getExecutionId());
    }
  }

  public List<ExecutableFlow> getRecentlyFinishedFlows() {
    return new ArrayList<ExecutableFlow>(recentlyFinished.values());
  }

  @Override
  public List<ExecutableFlow> getExecutableFlows(Project project,
      String flowId, int skip, int size) throws ExecutorManagerException {
    List<ExecutableFlow> flows =
        executorLoader.fetchFlowHistory(project.getId(), flowId, skip, size);
    return flows;
  }

  @Override
  public List<ExecutableFlow> getExecutableFlows(int skip, int size)
      throws ExecutorManagerException {
    List<ExecutableFlow> flows = executorLoader.fetchFlowHistory(skip, size);
    return flows;
  }

  @Override
  public List<ExecutableFlow> getExecutableFlows(String flowIdContains,
      int skip, int size) throws ExecutorManagerException {
    List<ExecutableFlow> flows =
        executorLoader.fetchFlowHistory(null, '%' + flowIdContains + '%', null,
            0, -1, -1, skip, size);
    return flows;
  }

  @Override
  public List<ExecutableFlow> getExecutableFlows(String projContain,
      String flowContain, String userContain, int status, long begin, long end,
      int skip, int size) throws ExecutorManagerException {
    List<ExecutableFlow> flows =
        executorLoader.fetchFlowHistory(projContain, flowContain, userContain,
            status, begin, end, skip, size);
    return flows;
  }

  @Override
  public List<ExecutableJobInfo> getExecutableJobs(Project project,
      String jobId, int skip, int size) throws ExecutorManagerException {
    List<ExecutableJobInfo> nodes =
        executorLoader.fetchJobHistory(project.getId(), jobId, skip, size);
    return nodes;
  }

  @Override
  public int getNumberOfJobExecutions(Project project, String jobId)
      throws ExecutorManagerException {
    return executorLoader.fetchNumExecutableNodes(project.getId(), jobId);
  }

  @Override
  public int getNumberOfExecutions(Project project, String flowId)
      throws ExecutorManagerException {
    return executorLoader.fetchNumExecutableFlows(project.getId(), flowId);
  }

  @Override
  public LogData getExecutableFlowLog(ExecutableFlow exFlow, int offset,
      int length) throws ExecutorManagerException {
    Pair<ExecutionReference, ExecutableFlow> pair =
        runningFlows.get(exFlow.getExecutionId());
    if (pair != null) {
      Pair<String, String> typeParam = new Pair<String, String>("type", "flow");
      Pair<String, String> offsetParam =
          new Pair<String, String>("offset", String.valueOf(offset));
      Pair<String, String> lengthParam =
          new Pair<String, String>("length", String.valueOf(length));

      @SuppressWarnings("unchecked")
      Map<String, Object> result =
          callExecutorServer(pair.getFirst(), ConnectorParams.LOG_ACTION,
              typeParam, offsetParam, lengthParam);
      return LogData.createLogDataFromObject(result);
    } else {
      LogData value =
          executorLoader.fetchLogs(exFlow.getExecutionId(), "", 0, offset,
              length);
      return value;
    }
  }

  @Override
  public LogData getExecutionJobLog(ExecutableFlow exFlow, String jobId,
      int offset, int length, int attempt) throws ExecutorManagerException {
    Pair<ExecutionReference, ExecutableFlow> pair =
        runningFlows.get(exFlow.getExecutionId());
    if (pair != null) {
      Pair<String, String> typeParam = new Pair<String, String>("type", "job");
      Pair<String, String> jobIdParam =
          new Pair<String, String>("jobId", jobId);
      Pair<String, String> offsetParam =
          new Pair<String, String>("offset", String.valueOf(offset));
      Pair<String, String> lengthParam =
          new Pair<String, String>("length", String.valueOf(length));
      Pair<String, String> attemptParam =
          new Pair<String, String>("attempt", String.valueOf(attempt));

      @SuppressWarnings("unchecked")
      Map<String, Object> result =
          callExecutorServer(pair.getFirst(), ConnectorParams.LOG_ACTION,
              typeParam, jobIdParam, offsetParam, lengthParam, attemptParam);
      return LogData.createLogDataFromObject(result);
    } else {
      LogData value =
          executorLoader.fetchLogs(exFlow.getExecutionId(), jobId, attempt,
              offset, length);
      return value;
    }
  }

  @Override
  public List<Object> getExecutionJobStats(ExecutableFlow exFlow, String jobId,
      int attempt) throws ExecutorManagerException {
    Pair<ExecutionReference, ExecutableFlow> pair =
        runningFlows.get(exFlow.getExecutionId());
    if (pair == null) {
      return executorLoader.fetchAttachments(exFlow.getExecutionId(), jobId,
          attempt);
    }

    Pair<String, String> jobIdParam = new Pair<String, String>("jobId", jobId);
    Pair<String, String> attemptParam =
        new Pair<String, String>("attempt", String.valueOf(attempt));

    @SuppressWarnings("unchecked")
    Map<String, Object> result =
        callExecutorServer(pair.getFirst(), ConnectorParams.ATTACHMENTS_ACTION,
            jobIdParam, attemptParam);

    @SuppressWarnings("unchecked")
    List<Object> jobStats = (List<Object>) result.get("attachments");

    return jobStats;
  }

  @Override
  public JobMetaData getExecutionJobMetaData(ExecutableFlow exFlow,
      String jobId, int offset, int length, int attempt)
      throws ExecutorManagerException {
    Pair<ExecutionReference, ExecutableFlow> pair =
        runningFlows.get(exFlow.getExecutionId());
    if (pair != null) {

      Pair<String, String> typeParam = new Pair<String, String>("type", "job");
      Pair<String, String> jobIdParam =
          new Pair<String, String>("jobId", jobId);
      Pair<String, String> offsetParam =
          new Pair<String, String>("offset", String.valueOf(offset));
      Pair<String, String> lengthParam =
          new Pair<String, String>("length", String.valueOf(length));
      Pair<String, String> attemptParam =
          new Pair<String, String>("attempt", String.valueOf(attempt));

      @SuppressWarnings("unchecked")
      Map<String, Object> result =
          callExecutorServer(pair.getFirst(), ConnectorParams.METADATA_ACTION,
              typeParam, jobIdParam, offsetParam, lengthParam, attemptParam);
      return JobMetaData.createJobMetaDataFromObject(result);
    } else {
      return null;
    }
  }

  /**
   * if flows was dispatched to an executor, cancel by calling Executor else if
   * flow is still in queue, remove from queue and finalize {@inheritDoc}
   *
   * @see azkaban.executor.ExecutorManagerAdapter#cancelFlow(azkaban.executor.ExecutableFlow,
   *      java.lang.String)
   */
  @Override
  public void cancelFlow(ExecutableFlow exFlow, String userId)
    throws ExecutorManagerException {
    synchronized (exFlow) {
      if (runningFlows.containsKey(exFlow.getExecutionId())) {
        Pair<ExecutionReference, ExecutableFlow> pair =
          runningFlows.get(exFlow.getExecutionId());
        callExecutorServer(pair.getFirst(), ConnectorParams.CANCEL_ACTION,
          userId);
      } else if (queuedFlows.hasExecution(exFlow.getExecutionId())) {
        queuedFlows.dequeue(exFlow.getExecutionId());
        finalizeFlows(exFlow);
      } else {
        throw new ExecutorManagerException("Execution "
          + exFlow.getExecutionId() + " of flow " + exFlow.getFlowId()
          + " isn't running.");
      }
    }
  }

  @Override
  public void resumeFlow(ExecutableFlow exFlow, String userId)
      throws ExecutorManagerException {
    synchronized (exFlow) {
      Pair<ExecutionReference, ExecutableFlow> pair =
          runningFlows.get(exFlow.getExecutionId());
      if (pair == null) {
        throw new ExecutorManagerException("Execution "
            + exFlow.getExecutionId() + " of flow " + exFlow.getFlowId()
            + " isn't running.");
      }
      callExecutorServer(pair.getFirst(), ConnectorParams.RESUME_ACTION, userId);
    }
  }

  @Override
  public void pauseFlow(ExecutableFlow exFlow, String userId)
      throws ExecutorManagerException {
    synchronized (exFlow) {
      Pair<ExecutionReference, ExecutableFlow> pair =
          runningFlows.get(exFlow.getExecutionId());
      if (pair == null) {
        throw new ExecutorManagerException("Execution "
            + exFlow.getExecutionId() + " of flow " + exFlow.getFlowId()
            + " isn't running.");
      }
      callExecutorServer(pair.getFirst(), ConnectorParams.PAUSE_ACTION, userId);
    }
  }

  @Override
  public void pauseExecutingJobs(ExecutableFlow exFlow, String userId,
      String... jobIds) throws ExecutorManagerException {
    modifyExecutingJobs(exFlow, ConnectorParams.MODIFY_PAUSE_JOBS, userId,
        jobIds);
  }

  @Override
  public void resumeExecutingJobs(ExecutableFlow exFlow, String userId,
      String... jobIds) throws ExecutorManagerException {
    modifyExecutingJobs(exFlow, ConnectorParams.MODIFY_RESUME_JOBS, userId,
        jobIds);
  }

  @Override
  public void retryFailures(ExecutableFlow exFlow, String userId)
      throws ExecutorManagerException {
    modifyExecutingJobs(exFlow, ConnectorParams.MODIFY_RETRY_FAILURES, userId);
  }

  @Override
  public void retryExecutingJobs(ExecutableFlow exFlow, String userId,
      String... jobIds) throws ExecutorManagerException {
    modifyExecutingJobs(exFlow, ConnectorParams.MODIFY_RETRY_JOBS, userId,
        jobIds);
  }

  @Override
  public void disableExecutingJobs(ExecutableFlow exFlow, String userId,
      String... jobIds) throws ExecutorManagerException {
    modifyExecutingJobs(exFlow, ConnectorParams.MODIFY_DISABLE_JOBS, userId,
        jobIds);
  }

  @Override
  public void enableExecutingJobs(ExecutableFlow exFlow, String userId,
      String... jobIds) throws ExecutorManagerException {
    modifyExecutingJobs(exFlow, ConnectorParams.MODIFY_ENABLE_JOBS, userId,
        jobIds);
  }

  @Override
  public void cancelExecutingJobs(ExecutableFlow exFlow, String userId,
      String... jobIds) throws ExecutorManagerException {
    modifyExecutingJobs(exFlow, ConnectorParams.MODIFY_CANCEL_JOBS, userId,
        jobIds);
  }

  @SuppressWarnings("unchecked")
  private Map<String, Object> modifyExecutingJobs(ExecutableFlow exFlow,
      String command, String userId, String... jobIds)
      throws ExecutorManagerException {
    synchronized (exFlow) {
      Pair<ExecutionReference, ExecutableFlow> pair =
          runningFlows.get(exFlow.getExecutionId());
      if (pair == null) {
        throw new ExecutorManagerException("Execution "
            + exFlow.getExecutionId() + " of flow " + exFlow.getFlowId()
            + " isn't running.");
      }

      Map<String, Object> response = null;
      if (jobIds != null && jobIds.length > 0) {
        for (String jobId : jobIds) {
          if (!jobId.isEmpty()) {
            ExecutableNode node = exFlow.getExecutableNode(jobId);
            if (node == null) {
              throw new ExecutorManagerException("Job " + jobId
                  + " doesn't exist in execution " + exFlow.getExecutionId()
                  + ".");
            }
          }
        }
        String ids = StringUtils.join(jobIds, ',');
        response =
            callExecutorServer(pair.getFirst(),
                ConnectorParams.MODIFY_EXECUTION_ACTION, userId,
                new Pair<String, String>(
                    ConnectorParams.MODIFY_EXECUTION_ACTION_TYPE, command),
                new Pair<String, String>(ConnectorParams.MODIFY_JOBS_LIST, ids));
      } else {
        response =
            callExecutorServer(pair.getFirst(),
                ConnectorParams.MODIFY_EXECUTION_ACTION, userId,
                new Pair<String, String>(
                    ConnectorParams.MODIFY_EXECUTION_ACTION_TYPE, command));
      }

      return response;
    }
  }

  private void applyDisabledJobs(List<Object> disabledJobs,
      ExecutableFlowBase exflow) {
    for (Object disabled : disabledJobs) {
      if (disabled instanceof String) {
        String nodeName = (String) disabled;
        ExecutableNode node = exflow.getExecutableNode(nodeName);
        if (node != null) {
          node.setStatus(Status.DISABLED);
        }
      } else if (disabled instanceof Map) {
        @SuppressWarnings("unchecked")
        Map<String, Object> nestedDisabled = (Map<String, Object>) disabled;
        String nodeName = (String) nestedDisabled.get("id");
        @SuppressWarnings("unchecked")
        List<Object> subDisabledJobs =
            (List<Object>) nestedDisabled.get("children");

        if (nodeName == null || subDisabledJobs == null) {
          return;
        }

        ExecutableNode node = exflow.getExecutableNode(nodeName);
        if (node != null && node instanceof ExecutableFlowBase) {
          applyDisabledJobs(subDisabledJobs, (ExecutableFlowBase) node);
        }
      }
    }
  }

  @Override
  public String submitExecutableFlow(ExecutableFlow exflow, String userId)
    throws ExecutorManagerException {
    synchronized (exflow) {
      String flowId = exflow.getFlowId();

      logger.info("Submitting execution flow " + flowId + " by " + userId);

      String message = "";
      if (queuedFlows.isFull()) {
        message =
          String
            .format(
              "Failed to submit %s for project %s. Azkaban has overrun its webserver queue capacity",
              flowId, exflow.getProjectName());
        logger.error(message);
      } else {
        int projectId = exflow.getProjectId();
        exflow.setSubmitUser(userId);
        exflow.setSubmitTime(System.currentTimeMillis());

        List<Integer> running = getRunningFlows(projectId, flowId);

        ExecutionOptions options = exflow.getExecutionOptions();
        if (options == null) {
          options = new ExecutionOptions();
        }

        if (options.getDisabledJobs() != null) {
          applyDisabledJobs(options.getDisabledJobs(), exflow);
        }

        if (!running.isEmpty()) {
          if (options.getConcurrentOption().equals(
            ExecutionOptions.CONCURRENT_OPTION_PIPELINE)) {
            Collections.sort(running);
            Integer runningExecId = running.get(running.size() - 1);

            options.setPipelineExecutionId(runningExecId);
            message =
              "Flow " + flowId + " is already running with exec id "
                + runningExecId + ". Pipelining level "
                + options.getPipelineLevel() + ". \n";
          } else if (options.getConcurrentOption().equals(
            ExecutionOptions.CONCURRENT_OPTION_SKIP)) {
            throw new ExecutorManagerException("Flow " + flowId
              + " is already running. Skipping execution.",
              ExecutorManagerException.Reason.SkippedExecution);
          } else {
            // The settings is to run anyways.
            message =
              "Flow " + flowId + " is already running with exec id "
                + StringUtils.join(running, ",")
                + ". Will execute concurrently. \n";
          }
        }

        boolean memoryCheck =
          !ProjectWhitelist.isProjectWhitelisted(exflow.getProjectId(),
            ProjectWhitelist.WhitelistType.MemoryCheck);
        options.setMemoryCheck(memoryCheck);

        // The exflow id is set by the loader. So it's unavailable until after
        // this call.
        executorLoader.uploadExecutableFlow(exflow);

        // We create an active flow reference in the datastore. If the upload
        // fails, we remove the reference.
        ExecutionReference reference =
          new ExecutionReference(exflow.getExecutionId());

        if (isMultiExecutorMode()) {
          //Take MultiExecutor route
          executorLoader.addActiveExecutableReference(reference);
          queuedFlows.enqueue(exflow, reference);
        } else {
          Executor executor = activeExecutors.iterator().next();
          // assign only local executor we have
          reference.setExecutor(executor);
          executorLoader.addActiveExecutableReference(reference);
          try {
            callExecutorServer(exflow, executor, ConnectorParams.EXECUTE_ACTION);
            runningFlows.put(exflow.getExecutionId(),
              new Pair<ExecutionReference, ExecutableFlow>(reference, exflow));
          } catch (ExecutorManagerException e) {
            executorLoader.removeActiveExecutableReference(reference
              .getExecId());
            throw e;
          }
        }
        message +=
          "Execution submitted successfully with exec id "
            + exflow.getExecutionId();
      }
      return message;
    }
  }

  private void cleanOldExecutionLogs(long millis) {
    try {
      int count = executorLoader.removeExecutionLogsByTime(millis);
      logger.info("Cleaned up " + count + " log entries.");
    } catch (ExecutorManagerException e) {
      e.printStackTrace();
    }
  }

  private Map<String, Object> callExecutorServer(ExecutableFlow exflow,
    Executor executor, String action) throws ExecutorManagerException {
    try {
      return callExecutorServer(executor.getHost(), executor.getPort(), action,
        exflow.getExecutionId(), null, (Pair<String, String>[]) null);
    } catch (IOException e) {
      throw new ExecutorManagerException(e);
    }
  }

  private Map<String, Object> callExecutorServer(ExecutionReference ref,
      String action, String user) throws ExecutorManagerException {
    try {
      return callExecutorServer(ref.getHost(), ref.getPort(), action,
          ref.getExecId(), user, (Pair<String, String>[]) null);
    } catch (IOException e) {
      throw new ExecutorManagerException(e);
    }
  }

  private Map<String, Object> callExecutorServer(ExecutionReference ref,
      String action, Pair<String, String>... params)
      throws ExecutorManagerException {
    try {
      return callExecutorServer(ref.getHost(), ref.getPort(), action,
          ref.getExecId(), null, params);
    } catch (IOException e) {
      throw new ExecutorManagerException(e);
    }
  }

  private Map<String, Object> callExecutorServer(ExecutionReference ref,
      String action, String user, Pair<String, String>... params)
      throws ExecutorManagerException {
    try {
      return callExecutorServer(ref.getHost(), ref.getPort(), action,
          ref.getExecId(), user, params);
    } catch (IOException e) {
      throw new ExecutorManagerException(e);
    }
  }

  private Map<String, Object> callExecutorServer(String host, int port,
      String action, Integer executionId, String user,
      Pair<String, String>... params) throws IOException {
    List<Pair<String, String>> paramList = new ArrayList<Pair<String,String>>();

    // if params = null
    if(params != null) {
      paramList.addAll(Arrays.asList(params));
    }

    paramList
      .add(new Pair<String, String>(ConnectorParams.ACTION_PARAM, action));
    paramList.add(new Pair<String, String>(ConnectorParams.EXECID_PARAM, String
      .valueOf(executionId)));
    paramList.add(new Pair<String, String>(ConnectorParams.USER_PARAM, user));

    Map<String, Object> jsonResponse =
      callExecutorForJsonObject(host, port, "/executor", paramList);

    return jsonResponse;
  }

  /*
   * Helper method used by ExecutorManager to call executor and return json
   * object map
   */
  private Map<String, Object> callExecutorForJsonObject(String host, int port,
    String path, List<Pair<String, String>> paramList) throws IOException {
    String responseString =
      callExecutorForJsonString(host, port, path, paramList);

    @SuppressWarnings("unchecked")
    Map<String, Object> jsonResponse =
      (Map<String, Object>) JSONUtils.parseJSONFromString(responseString);
    String error = (String) jsonResponse.get(ConnectorParams.RESPONSE_ERROR);
    if (error != null) {
      throw new IOException(error);
    }
    return jsonResponse;
  }

  /*
   * Helper method used by ExecutorManager to call executor and return raw json
   * string
   */
  private String callExecutorForJsonString(String host, int port, String path,
    List<Pair<String, String>> paramList) throws IOException {
    if (paramList == null) {
      paramList = new ArrayList<Pair<String, String>>();
    }

    ExecutorApiClient apiclient = ExecutorApiClient.getInstance();
    @SuppressWarnings("unchecked")
    URI uri =
      ExecutorApiClient.buildUri(host, port, path, true,
        paramList.toArray(new Pair[0]));

    return apiclient.httpGet(uri, null);
  }

  /**
   * Manage servlet call for stats servlet in Azkaban execution server
   * {@inheritDoc}
   *
   * @throws ExecutorManagerException
   *
   * @see azkaban.executor.ExecutorManagerAdapter#callExecutorStats(java.lang.String,
   *      azkaban.utils.Pair[])
   */
  @Override
  public Map<String, Object> callExecutorStats(int executorId, String action,
    Pair<String, String>... params) throws IOException, ExecutorManagerException {
    Executor executor = fetchExecutor(executorId);

    List<Pair<String, String>> paramList =
      new ArrayList<Pair<String, String>>();

    // if params = null
    if (params != null) {
      paramList.addAll(Arrays.asList(params));
    }

    paramList
      .add(new Pair<String, String>(ConnectorParams.ACTION_PARAM, action));

    return callExecutorForJsonObject(executor.getHost(), executor.getPort(),
      "/stats", paramList);
  }


  @Override
  public Map<String, Object> callExecutorJMX(String hostPort, String action,
      String mBean) throws IOException {
    List<Pair<String, String>> paramList =
      new ArrayList<Pair<String, String>>();

<<<<<<< HEAD
    paramList.add(new Pair<String, String>(action, ""));
    if(mBean != null) {
      paramList.add(new Pair<String, String>(ConnectorParams.JMX_MBEAN, mBean));
    }
=======
    paramList.add(new Pair<String, String>(ConnectorParams.JMX_MBEAN, mBean));
>>>>>>> b75196e8

    String[] hostPortSplit = hostPort.split(":");
    return callExecutorForJsonObject(hostPortSplit[0],
      Integer.valueOf(hostPortSplit[1]), "/jmx", paramList);
  }

  @Override
  public void shutdown() {
    if (isMultiExecutorMode()) {
      queueProcessor.shutdown();
    }
    executingManager.shutdown();
  }

  private class ExecutingManagerUpdaterThread extends Thread {
    private boolean shutdown = false;

    public ExecutingManagerUpdaterThread() {
      this.setName("ExecutorManagerUpdaterThread");
    }

    // 10 mins recently finished threshold.
    private long recentlyFinishedLifetimeMs = 600000;
    private int waitTimeIdleMs = 2000;
    private int waitTimeMs = 500;

    // When we have an http error, for that flow, we'll check every 10 secs, 6
    // times (1 mins) before we evict.
    private int numErrors = 6;
    private long errorThreshold = 10000;

    private void shutdown() {
      shutdown = true;
    }

    @SuppressWarnings("unchecked")
    public void run() {
      while (!shutdown) {
        try {
          lastThreadCheckTime = System.currentTimeMillis();
          updaterStage = "Starting update all flows.";

          Map<Executor, List<ExecutableFlow>> exFlowMap =
              getFlowToExecutorMap();
          ArrayList<ExecutableFlow> finishedFlows =
              new ArrayList<ExecutableFlow>();
          ArrayList<ExecutableFlow> finalizeFlows =
              new ArrayList<ExecutableFlow>();

          if (exFlowMap.size() > 0) {
            for (Map.Entry<Executor, List<ExecutableFlow>> entry : exFlowMap
                .entrySet()) {
              List<Long> updateTimesList = new ArrayList<Long>();
              List<Integer> executionIdsList = new ArrayList<Integer>();

              Executor executor = entry.getKey();

              updaterStage =
                  "Starting update flows on " + executor.getHost() + ":"
                      + executor.getPort();

              // We pack the parameters of the same host together before we
              // query.
              fillUpdateTimeAndExecId(entry.getValue(), executionIdsList,
                  updateTimesList);

              Pair<String, String> updateTimes =
                  new Pair<String, String>(
                      ConnectorParams.UPDATE_TIME_LIST_PARAM,
                      JSONUtils.toJSON(updateTimesList));
              Pair<String, String> executionIds =
                  new Pair<String, String>(ConnectorParams.EXEC_ID_LIST_PARAM,
                      JSONUtils.toJSON(executionIdsList));

              Map<String, Object> results = null;
              try {
                results =
                    callExecutorServer(executor.getHost(),
                      executor.getPort(), ConnectorParams.UPDATE_ACTION,
                        null, null, executionIds, updateTimes);
              } catch (IOException e) {
                logger.error(e);
                for (ExecutableFlow flow : entry.getValue()) {
                  Pair<ExecutionReference, ExecutableFlow> pair =
                      runningFlows.get(flow.getExecutionId());

                  updaterStage =
                      "Failed to get update. Doing some clean up for flow "
                          + pair.getSecond().getExecutionId();

                  if (pair != null) {
                    ExecutionReference ref = pair.getFirst();
                    int numErrors = ref.getNumErrors();
                    if (ref.getNumErrors() < this.numErrors) {
                      ref.setNextCheckTime(System.currentTimeMillis()
                          + errorThreshold);
                      ref.setNumErrors(++numErrors);
                    } else {
                      logger.error("Evicting flow " + flow.getExecutionId()
                          + ". The executor is unresponsive.");
                      // TODO should send out an unresponsive email here.
                      finalizeFlows.add(pair.getSecond());
                    }
                  }
                }
              }

              // We gets results
              if (results != null) {
                List<Map<String, Object>> executionUpdates =
                    (List<Map<String, Object>>) results
                        .get(ConnectorParams.RESPONSE_UPDATED_FLOWS);
                for (Map<String, Object> updateMap : executionUpdates) {
                  try {
                    ExecutableFlow flow = updateExecution(updateMap);

                    updaterStage = "Updated flow " + flow.getExecutionId();

                    if (isFinished(flow)) {
                      finishedFlows.add(flow);
                      finalizeFlows.add(flow);
                    }
                  } catch (ExecutorManagerException e) {
                    ExecutableFlow flow = e.getExecutableFlow();
                    logger.error(e);

                    if (flow != null) {
                      logger.error("Finalizing flow " + flow.getExecutionId());
                      finalizeFlows.add(flow);
                    }
                  }
                }
              }
            }

            updaterStage = "Evicting old recently finished flows.";

            evictOldRecentlyFinished(recentlyFinishedLifetimeMs);
            // Add new finished
            for (ExecutableFlow flow : finishedFlows) {
              if (flow.getScheduleId() >= 0
                  && flow.getStatus() == Status.SUCCEEDED) {
                ScheduleStatisticManager.invalidateCache(flow.getScheduleId(),
                    cacheDir);
              }
              fireEventListeners(Event.create(flow, Type.FLOW_FINISHED));
              recentlyFinished.put(flow.getExecutionId(), flow);
            }

            updaterStage =
                "Finalizing " + finalizeFlows.size() + " error flows.";

            // Kill error flows
            for (ExecutableFlow flow : finalizeFlows) {
              finalizeFlows(flow);
            }
          }

          updaterStage = "Updated all active flows. Waiting for next round.";

          synchronized (this) {
            try {
              if (runningFlows.size() > 0) {
                this.wait(waitTimeMs);
              } else {
                this.wait(waitTimeIdleMs);
              }
            } catch (InterruptedException e) {
            }
          }
        } catch (Exception e) {
          logger.error(e);
        }
      }
    }
  }

  private void finalizeFlows(ExecutableFlow flow) {

    int execId = flow.getExecutionId();

    updaterStage = "finalizing flow " + execId;
    // First we check if the execution in the datastore is complete
    try {
      ExecutableFlow dsFlow;
      if (isFinished(flow)) {
        dsFlow = flow;
      } else {
        updaterStage = "finalizing flow " + execId + " loading from db";
        dsFlow = executorLoader.fetchExecutableFlow(execId);

        // If it's marked finished, we're good. If not, we fail everything and
        // then mark it finished.
        if (!isFinished(dsFlow)) {
          updaterStage = "finalizing flow " + execId + " failing the flow";
          failEverything(dsFlow);
          executorLoader.updateExecutableFlow(dsFlow);
        }
      }

      updaterStage = "finalizing flow " + execId + " deleting active reference";

      // Delete the executing reference.
      if (flow.getEndTime() == -1) {
        flow.setEndTime(System.currentTimeMillis());
        executorLoader.updateExecutableFlow(dsFlow);
      }
      executorLoader.removeActiveExecutableReference(execId);

      updaterStage = "finalizing flow " + execId + " cleaning from memory";
      runningFlows.remove(execId);
      fireEventListeners(Event.create(dsFlow, Type.FLOW_FINISHED));
      recentlyFinished.put(execId, dsFlow);

    } catch (ExecutorManagerException e) {
      logger.error(e);
    }

    // TODO append to the flow log that we forced killed this flow because the
    // target no longer had
    // the reference.

    updaterStage = "finalizing flow " + execId + " alerting and emailing";
    ExecutionOptions options = flow.getExecutionOptions();
    // But we can definitely email them.
    Alerter mailAlerter = alerters.get("email");
    if (flow.getStatus() == Status.FAILED || flow.getStatus() == Status.KILLED) {
      if (options.getFailureEmails() != null
          && !options.getFailureEmails().isEmpty()) {
        try {
          mailAlerter
              .alertOnError(
                  flow,
                  "Executor no longer seems to be running this execution. Most likely due to executor bounce.");
        } catch (Exception e) {
          logger.error(e);
        }
      }
      if (options.getFlowParameters().containsKey("alert.type")) {
        String alertType = options.getFlowParameters().get("alert.type");
        Alerter alerter = alerters.get(alertType);
        if (alerter != null) {
          try {
            alerter
                .alertOnError(
                    flow,
                    "Executor no longer seems to be running this execution. Most likely due to executor bounce.");
          } catch (Exception e) {
            // TODO Auto-generated catch block
            e.printStackTrace();
            logger.error("Failed to alert by " + alertType);
          }
        } else {
          logger.error("Alerter type " + alertType
              + " doesn't exist. Failed to alert.");
        }
      }
    } else {
      if (options.getSuccessEmails() != null
          && !options.getSuccessEmails().isEmpty()) {
        try {

          mailAlerter.alertOnSuccess(flow);
        } catch (Exception e) {
          logger.error(e);
        }
      }
      if (options.getFlowParameters().containsKey("alert.type")) {
        String alertType = options.getFlowParameters().get("alert.type");
        Alerter alerter = alerters.get(alertType);
        if (alerter != null) {
          try {
            alerter.alertOnSuccess(flow);
          } catch (Exception e) {
            // TODO Auto-generated catch block
            e.printStackTrace();
            logger.error("Failed to alert by " + alertType);
          }
        } else {
          logger.error("Alerter type " + alertType
              + " doesn't exist. Failed to alert.");
        }
      }
    }

  }

  private void failEverything(ExecutableFlow exFlow) {
    long time = System.currentTimeMillis();
    for (ExecutableNode node : exFlow.getExecutableNodes()) {
      switch (node.getStatus()) {
      case SUCCEEDED:
      case FAILED:
      case KILLED:
      case SKIPPED:
      case DISABLED:
        continue;
        // case UNKNOWN:
      case READY:
        node.setStatus(Status.KILLED);
        break;
      default:
        node.setStatus(Status.FAILED);
        break;
      }

      if (node.getStartTime() == -1) {
        node.setStartTime(time);
      }
      if (node.getEndTime() == -1) {
        node.setEndTime(time);
      }
    }

    if (exFlow.getEndTime() == -1) {
      exFlow.setEndTime(time);
    }

    exFlow.setStatus(Status.FAILED);
  }

  private void evictOldRecentlyFinished(long ageMs) {
    ArrayList<Integer> recentlyFinishedKeys =
        new ArrayList<Integer>(recentlyFinished.keySet());
    long oldAgeThreshold = System.currentTimeMillis() - ageMs;
    for (Integer key : recentlyFinishedKeys) {
      ExecutableFlow flow = recentlyFinished.get(key);

      if (flow.getEndTime() < oldAgeThreshold) {
        // Evict
        recentlyFinished.remove(key);
      }
    }
  }

  private ExecutableFlow updateExecution(Map<String, Object> updateData)
      throws ExecutorManagerException {

    Integer execId =
        (Integer) updateData.get(ConnectorParams.UPDATE_MAP_EXEC_ID);
    if (execId == null) {
      throw new ExecutorManagerException(
          "Response is malformed. Need exec id to update.");
    }

    Pair<ExecutionReference, ExecutableFlow> refPair =
        this.runningFlows.get(execId);
    if (refPair == null) {
      throw new ExecutorManagerException(
          "No running flow found with the execution id. Removing " + execId);
    }

    ExecutionReference ref = refPair.getFirst();
    ExecutableFlow flow = refPair.getSecond();
    if (updateData.containsKey("error")) {
      // The flow should be finished here.
      throw new ExecutorManagerException((String) updateData.get("error"), flow);
    }

    // Reset errors.
    ref.setNextCheckTime(0);
    ref.setNumErrors(0);
    Status oldStatus = flow.getStatus();
    flow.applyUpdateObject(updateData);
    Status newStatus = flow.getStatus();

    ExecutionOptions options = flow.getExecutionOptions();
    if (oldStatus != newStatus && newStatus.equals(Status.FAILED_FINISHING)) {
      // We want to see if we should give an email status on first failure.
      if (options.getNotifyOnFirstFailure()) {
        Alerter mailAlerter = alerters.get("email");
        try {
          mailAlerter.alertOnFirstError(flow);
        } catch (Exception e) {
          e.printStackTrace();
          logger.error("Failed to send first error email." + e.getMessage());
        }
      }
      if (options.getFlowParameters().containsKey("alert.type")) {
        String alertType = options.getFlowParameters().get("alert.type");
        Alerter alerter = alerters.get(alertType);
        if (alerter != null) {
          try {
            alerter.alertOnFirstError(flow);
          } catch (Exception e) {
            // TODO Auto-generated catch block
            e.printStackTrace();
            logger.error("Failed to alert by " + alertType);
          }
        } else {
          logger.error("Alerter type " + alertType
              + " doesn't exist. Failed to alert.");
        }
      }
    }

    return flow;
  }

  public boolean isFinished(ExecutableFlow flow) {
    switch (flow.getStatus()) {
    case SUCCEEDED:
    case FAILED:
    case KILLED:
      return true;
    default:
      return false;
    }
  }

  private void fillUpdateTimeAndExecId(List<ExecutableFlow> flows,
      List<Integer> executionIds, List<Long> updateTimes) {
    for (ExecutableFlow flow : flows) {
      executionIds.add(flow.getExecutionId());
      updateTimes.add(flow.getUpdateTime());
    }
  }

  /* Group Executable flow by Executors to reduce number of REST calls */
  private Map<Executor, List<ExecutableFlow>> getFlowToExecutorMap() {
    HashMap<Executor, List<ExecutableFlow>> exFlowMap =
      new HashMap<Executor, List<ExecutableFlow>>();

    for (Pair<ExecutionReference, ExecutableFlow> runningFlow : runningFlows
      .values()) {
      ExecutionReference ref = runningFlow.getFirst();
      ExecutableFlow flow = runningFlow.getSecond();
      Executor executor = ref.getExecutor();

      // We can set the next check time to prevent the checking of certain
      // flows.
      if (ref.getNextCheckTime() >= System.currentTimeMillis()) {
        continue;
      }

      List<ExecutableFlow> flows = exFlowMap.get(executor);
      if (flows == null) {
        flows = new ArrayList<ExecutableFlow>();
        exFlowMap.put(executor, flows);
      }

      flows.add(flow);
    }

    return exFlowMap;
  }

  @Override
  public int getExecutableFlows(int projectId, String flowId, int from,
      int length, List<ExecutableFlow> outputList)
      throws ExecutorManagerException {
    List<ExecutableFlow> flows =
        executorLoader.fetchFlowHistory(projectId, flowId, from, length);
    outputList.addAll(flows);
    return executorLoader.fetchNumExecutableFlows(projectId, flowId);
  }

  @Override
  public List<ExecutableFlow> getExecutableFlows(int projectId, String flowId,
      int from, int length, Status status) throws ExecutorManagerException {
    return executorLoader.fetchFlowHistory(projectId, flowId, from, length,
        status);
  }

  /*
   * cleaner thread to clean up execution_logs, etc in DB. Runs every day.
   */
  private class CleanerThread extends Thread {
    // log file retention is 1 month.

    // check every day
    private static final long CLEANER_THREAD_WAIT_INTERVAL_MS =
        24 * 60 * 60 * 1000;

    private final long executionLogsRetentionMs;

    private boolean shutdown = false;
    private long lastLogCleanTime = -1;

    public CleanerThread(long executionLogsRetentionMs) {
      this.executionLogsRetentionMs = executionLogsRetentionMs;
      this.setName("AzkabanWebServer-Cleaner-Thread");
    }

    @SuppressWarnings("unused")
    public void shutdown() {
      shutdown = true;
      this.interrupt();
    }

    public void run() {
      while (!shutdown) {
        synchronized (this) {
          try {
            lastCleanerThreadCheckTime = System.currentTimeMillis();

            // Cleanup old stuff.
            long currentTime = System.currentTimeMillis();
            if (currentTime - CLEANER_THREAD_WAIT_INTERVAL_MS > lastLogCleanTime) {
              cleanExecutionLogs();
              lastLogCleanTime = currentTime;
            }

            wait(CLEANER_THREAD_WAIT_INTERVAL_MS);
          } catch (InterruptedException e) {
            logger.info("Interrupted. Probably to shut down.");
          }
        }
      }
    }

    private void cleanExecutionLogs() {
      logger.info("Cleaning old logs from execution_logs");
      long cutoff = DateTime.now().getMillis() - executionLogsRetentionMs;
      logger.info("Cleaning old log files before "
          + new DateTime(cutoff).toString());
      cleanOldExecutionLogs(DateTime.now().getMillis()
          - executionLogsRetentionMs);
    }
  }

  /*
   * This thread is responsible for processing queued flows using dispatcher and
   * making rest api calls to executor server
   */
  private class QueueProcessorThread extends Thread {
    private static final long QUEUE_PROCESSOR_WAIT_IN_MS = 1000;
    private static final int MAX_DISPATCHING_ERRORS_PERMITTED = 5;
    private final long activeExecutorRefreshWindowInMilisec;
    private final int activeExecutorRefreshWindowInFlows;

    private volatile boolean shutdown = false;
    private volatile boolean isActive = true;

    public QueueProcessorThread(boolean isActive,
      long activeExecutorRefreshWindowInTime,
      int activeExecutorRefreshWindowInFlows) {
      setActive(isActive);
      this.activeExecutorRefreshWindowInFlows =
        activeExecutorRefreshWindowInFlows;
      this.activeExecutorRefreshWindowInMilisec =
        activeExecutorRefreshWindowInTime;
      this.setName("AzkabanWebServer-QueueProcessor-Thread");
    }

    public void setActive(boolean isActive) {
      this.isActive = isActive;
      logger.info("QueueProcessorThread active turned " + this.isActive);
    }

    public boolean isActive() {
      return isActive;
    }

    public void shutdown() {
      shutdown = true;
      this.interrupt();
    }

    public void run() {
      // Loops till QueueProcessorThread is shutdown
      while (!shutdown) {
        synchronized (this) {
          try {
            // start processing queue if active, other wait for sometime
            if (isActive) {
              processQueuedFlows(activeExecutorRefreshWindowInMilisec,
                activeExecutorRefreshWindowInFlows);
            }
            wait(QUEUE_PROCESSOR_WAIT_IN_MS);
          } catch (Exception e) {
            logger.error(
              "QueueProcessorThread Interrupted. Probably to shut down.", e);
          }
        }
      }
    }

    /* Method responsible for processing the non-dispatched flows */
    private void processQueuedFlows(long activeExecutorsRefreshWindow,
      int maxContinuousFlowProcessed) throws InterruptedException,
      ExecutorManagerException {
      long lastExecutorRefreshTime = System.currentTimeMillis();
      Pair<ExecutionReference, ExecutableFlow> runningCandidate;
      int currentContinuousFlowProcessed = 0;

      while (isActive() && (runningCandidate = queuedFlows.fetchHead()) != null) {
        ExecutionReference reference = runningCandidate.getFirst();
        ExecutableFlow exflow = runningCandidate.getSecond();

        long currentTime = System.currentTimeMillis();

        // if we have dispatched more than maxContinuousFlowProcessed or
        // It has been more then activeExecutorsRefreshWindow millisec since we
        // refreshed
        if (currentTime - lastExecutorRefreshTime > activeExecutorsRefreshWindow
          || currentContinuousFlowProcessed >= maxContinuousFlowProcessed) {
          // Refresh executorInfo for all activeExecutors
          refreshExecutors();
          lastExecutorRefreshTime = currentTime;
          currentContinuousFlowProcessed = 0;
        }

        exflow.setUpdateTime(currentTime);
        // process flow with current snapshot of activeExecutors
        processFlow(reference, exflow, new HashSet<Executor>(activeExecutors));
        currentContinuousFlowProcessed++;
      }
    }

    /* process flow with a snapshot of available Executors */
    private void processFlow(ExecutionReference reference,
      ExecutableFlow exflow, Set<Executor> availableExecutors)
      throws ExecutorManagerException {
      synchronized (exflow) {
        Executor selectedExecutor = selectExecutor(exflow, availableExecutors);
        if (selectedExecutor != null) {
          try {
            dispatch(reference, exflow, selectedExecutor);
          } catch (ExecutorManagerException e) {
            logger.warn(String.format(
              "Executor %s responded with exception for exec: %d",
              selectedExecutor, exflow.getExecutionId()), e);
            handleDispatchExceptionCase(reference, exflow, selectedExecutor,
              availableExecutors);
          }
        } else {
          handleNoExecutorSelectedCase(reference, exflow);
        }
      }
    }

    /* Helper method to fetch  overriding Executor, if a valid user has specifed otherwise return null */
<<<<<<< HEAD
    private Executor getUserSpecifiedExecutor(ExecutionOptions options,
      int executionId) {
      Executor executor = null;
=======
    private Executor getUserSpecifiedExecutor(ExecutableFlow exflow) {
      Executor executor = null;
      ExecutionOptions options = exflow.getExecutionOptions();
>>>>>>> b75196e8
      if (options != null
        && options.getFlowParameters() != null
        && options.getFlowParameters().containsKey(
          ExecutionOptions.USE_EXECUTOR)) {
        try {
          int executorId =
            Integer.valueOf(options.getFlowParameters().get(
              ExecutionOptions.USE_EXECUTOR));
          executor = fetchExecutor(executorId);

          if (executor == null) {
            logger
              .warn(String
                .format(
                  "User specified executor id: %d for execution id: %d is not active, Looking up db.",
<<<<<<< HEAD
                  executorId, executionId));
            executor = executorLoader.fetchExecutor(executorId);
            if (executor == null) {
              logger
                .warn(String
                  .format(
                    "User specified executor id: %d for execution id: %d is missing from db. Defaulting to availableExecutors",
                    executorId, executionId));
            }
          }
        } catch (ExecutorManagerException ex) {
          logger.error("Failed to fetch user specified executor for exec_id = "
            + executionId, ex);
=======
                  executorId, exflow.getExecutionId()));
            executor = executorLoader.fetchExecutor(executorId);
          }

        } catch (Exception ex) {
          logger.error("Failed to fetch user specified executor for exec_id = "
            + exflow.getExecutionId(), ex);
>>>>>>> b75196e8
        }
      }
      return executor;
    }

    /* Choose Executor for exflow among the available executors */
    private Executor selectExecutor(ExecutableFlow exflow,
      Set<Executor> availableExecutors) {
<<<<<<< HEAD
      Executor choosenExecutor =
        getUserSpecifiedExecutor(exflow.getExecutionOptions(),
          exflow.getExecutionId());
=======
      Executor choosenExecutor = getUserSpecifiedExecutor(exflow);
>>>>>>> b75196e8

      // If no executor was specified by admin
      if (choosenExecutor == null) {
        logger.info("Using dispatcher for execution id :"
          + exflow.getExecutionId());
        ExecutorSelector selector = new ExecutorSelector(filterList, comparatorWeightsMap);
        choosenExecutor = selector.getBest(activeExecutors, exflow);
      }
      return choosenExecutor;
    }

    private void handleDispatchExceptionCase(ExecutionReference reference,
      ExecutableFlow exflow, Executor lastSelectedExecutor,
      Set<Executor> remainingExecutors) throws ExecutorManagerException {
      logger
        .info(String
          .format(
            "Reached handleDispatchExceptionCase stage for exec %d with error count %d",
            exflow.getExecutionId(), reference.getNumErrors()));
      reference.setNumErrors(reference.getNumErrors() + 1);
      if (reference.getNumErrors() >= MAX_DISPATCHING_ERRORS_PERMITTED
        || remainingExecutors.size() <= 1) {
        logger.error("Failed to process queued flow");
        finalizeFlows(exflow);
      } else {
        remainingExecutors.remove(lastSelectedExecutor);
        // try other executors except chosenExecutor
        processFlow(reference, exflow, remainingExecutors);
      }
    }

    private void handleNoExecutorSelectedCase(ExecutionReference reference,
      ExecutableFlow exflow) throws ExecutorManagerException {
      logger
      .info(String
        .format(
          "Reached handleNoExecutorSelectedCase stage for exec %d with error count %d",
            exflow.getExecutionId(), reference.getNumErrors()));
      // TODO: handle scenario where a high priority flow failing to get
      // schedule can starve all others
      queuedFlows.enqueue(exflow, reference);
    }

    private void dispatch(ExecutionReference reference, ExecutableFlow exflow,
      Executor choosenExecutor) throws ExecutorManagerException {
      exflow.setUpdateTime(System.currentTimeMillis());
      callExecutorServer(exflow, choosenExecutor,
        ConnectorParams.EXECUTE_ACTION);
      executorLoader.assignExecutor(choosenExecutor.getId(),
        exflow.getExecutionId());
      reference.setExecutor(choosenExecutor);

      // move from flow to running flows
      runningFlows.put(exflow.getExecutionId(),
        new Pair<ExecutionReference, ExecutableFlow>(reference, exflow));

      logger.info(String.format(
        "Successfully dispatched exec %d with error count %d",
        exflow.getExecutionId(), reference.getNumErrors()));
    }
  }
}<|MERGE_RESOLUTION|>--- conflicted
+++ resolved
@@ -30,7 +30,6 @@
 import java.util.Map;
 import java.util.Set;
 import java.util.TreeMap;
-<<<<<<< HEAD
 import java.util.concurrent.Callable;
 import java.util.concurrent.ConcurrentHashMap;
 import java.util.concurrent.ExecutionException;
@@ -39,26 +38,19 @@
 import java.util.concurrent.Future;
 import java.util.concurrent.TimeUnit;
 import java.util.concurrent.TimeoutException;
-=======
 import java.util.concurrent.ConcurrentHashMap;
 import java.util.concurrent.ExecutorService;
 import java.util.concurrent.Executors;
 import java.util.concurrent.TimeUnit;
->>>>>>> b75196e8
-
 import org.apache.commons.lang.StringUtils;
 import org.apache.log4j.Logger;
 import org.joda.time.DateTime;
-
 import azkaban.alert.Alerter;
 import azkaban.event.Event;
 import azkaban.event.Event.Type;
 import azkaban.event.EventHandler;
-<<<<<<< HEAD
 import azkaban.executor.selector.ExecutorComparator;
 import azkaban.executor.selector.ExecutorFilter;
-=======
->>>>>>> b75196e8
 import azkaban.executor.selector.ExecutorSelector;
 import azkaban.project.Project;
 import azkaban.project.ProjectWhitelist;
@@ -120,17 +112,11 @@
 
   File cacheDir;
 
-<<<<<<< HEAD
   private final Props azkProps;
   private List<String> filterList;
   private Map<String, Integer> comparatorWeightsMap;
   private long lastSuccessfulExecutorInfoRefresh;
   private ExecutorService executorInforRefresherService;
-=======
-  final Props azkProps;
-  List<String> filterList;
-  Map<String, Integer> comparatorWeightsMap;
->>>>>>> b75196e8
 
   public ExecutorManager(Props props, ExecutorLoader loader,
       Map<String, Alerter> alters) throws ExecutorManagerException {
@@ -181,23 +167,17 @@
       }
     }
 
-<<<<<<< HEAD
     executorInforRefresherService =
         Executors.newFixedThreadPool(azkProps.getInt(
           AZKABAN_EXECUTORINFO_REFRESH_MAX_THREADS, 5));
 
-=======
->>>>>>> b75196e8
     // configure queue processor
     queueProcessor =
       new QueueProcessorThread(azkProps.getBoolean(
         AZKABAN_QUEUEPROCESSING_ENABLED, true), azkProps.getLong(
         AZKABAN_ACTIVE_EXECUTOR_REFRESHINTERVAL_IN_MS, 1000), azkProps.getInt(
-<<<<<<< HEAD
         AZKABAN_ACTIVE_EXECUTOR_REFRESHINTERVAL_IN_NUM_FLOW, 1000));
-=======
-        AZKABAN_ACTIVE_EXECUTOR_REFRESHINTERVAL_IN_FLOW, 1000));
->>>>>>> b75196e8
+
     queueProcessor.start();
   }
 
@@ -254,7 +234,6 @@
    */
   private void refreshExecutors() {
     synchronized (activeExecutors) {
-<<<<<<< HEAD
 
       List<Pair<Executor, Future<String>>> futures =
         new ArrayList<Pair<Executor, Future<String>>>();
@@ -295,36 +274,6 @@
       // update is successful for all executors
       if (wasSuccess) {
         lastSuccessfulExecutorInfoRefresh = System.currentTimeMillis();
-=======
-      ExecutorService taskExecutors =
-        Executors.newFixedThreadPool(activeExecutors.size());
-      for (final Executor executor : activeExecutors) {
-
-        // execute each executorInfo refresh task
-        taskExecutors.execute(new Runnable() {
-          @Override
-          public void run() {
-            try {
-              String jsonResponse =
-                callExecutorForJsonString(executor.getHost(),
-                  executor.getPort(), "/serverstastics", null);
-              executor.setExecutorInfo(ExecutorInfo
-                .fromJSONString(jsonResponse));
-            } catch (Exception e) {
-              logger.error("Failed to update ExecutorInfo executorId :"
-                + executor, e);
-            }
-          }
-        });
-      }
-
-      taskExecutors.shutdown();
-      try {
-        // wait 5 seconds for all executors to be refreshed
-        taskExecutors.awaitTermination(5, TimeUnit.SECONDS);
-      } catch (InterruptedException e) {
-        logger.error("Timed out while waiting for executorInfo refresh", e);
->>>>>>> b75196e8
       }
     }
   }
@@ -1253,14 +1202,10 @@
     List<Pair<String, String>> paramList =
       new ArrayList<Pair<String, String>>();
 
-<<<<<<< HEAD
     paramList.add(new Pair<String, String>(action, ""));
     if(mBean != null) {
       paramList.add(new Pair<String, String>(ConnectorParams.JMX_MBEAN, mBean));
     }
-=======
-    paramList.add(new Pair<String, String>(ConnectorParams.JMX_MBEAN, mBean));
->>>>>>> b75196e8
 
     String[] hostPortSplit = hostPort.split(":");
     return callExecutorForJsonObject(hostPortSplit[0],
@@ -1894,15 +1839,9 @@
     }
 
     /* Helper method to fetch  overriding Executor, if a valid user has specifed otherwise return null */
-<<<<<<< HEAD
     private Executor getUserSpecifiedExecutor(ExecutionOptions options,
       int executionId) {
       Executor executor = null;
-=======
-    private Executor getUserSpecifiedExecutor(ExecutableFlow exflow) {
-      Executor executor = null;
-      ExecutionOptions options = exflow.getExecutionOptions();
->>>>>>> b75196e8
       if (options != null
         && options.getFlowParameters() != null
         && options.getFlowParameters().containsKey(
@@ -1918,7 +1857,6 @@
               .warn(String
                 .format(
                   "User specified executor id: %d for execution id: %d is not active, Looking up db.",
-<<<<<<< HEAD
                   executorId, executionId));
             executor = executorLoader.fetchExecutor(executorId);
             if (executor == null) {
@@ -1932,15 +1870,6 @@
         } catch (ExecutorManagerException ex) {
           logger.error("Failed to fetch user specified executor for exec_id = "
             + executionId, ex);
-=======
-                  executorId, exflow.getExecutionId()));
-            executor = executorLoader.fetchExecutor(executorId);
-          }
-
-        } catch (Exception ex) {
-          logger.error("Failed to fetch user specified executor for exec_id = "
-            + exflow.getExecutionId(), ex);
->>>>>>> b75196e8
         }
       }
       return executor;
@@ -1949,13 +1878,9 @@
     /* Choose Executor for exflow among the available executors */
     private Executor selectExecutor(ExecutableFlow exflow,
       Set<Executor> availableExecutors) {
-<<<<<<< HEAD
       Executor choosenExecutor =
         getUserSpecifiedExecutor(exflow.getExecutionOptions(),
           exflow.getExecutionId());
-=======
-      Executor choosenExecutor = getUserSpecifiedExecutor(exflow);
->>>>>>> b75196e8
 
       // If no executor was specified by admin
       if (choosenExecutor == null) {
