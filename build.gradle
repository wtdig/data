--- conflicted
+++ resolved
@@ -48,7 +48,9 @@
         extendsFrom compile
     }
 }
-
+configurations.compile {
+    description = 'compile classpath'
+}
 pegasusVersion = '1.15.7'
 
 dependencies {
@@ -286,12 +288,8 @@
     String packageDir = 'build/package/sql'
 
     println 'Creating Azkaban SQL Scripts into ' + packageDir
-    mkdir packageDir
-<<<<<<< HEAD
-    delete packageDir
-=======
-
->>>>>>> 1306471e
+	mkdir packageDir
+
     println 'Copying SQL files'
     copy {
         from('src/sql')
@@ -326,12 +324,8 @@
 task packageExec(type: Tar, dependsOn: [jar, 'createVersionFile']) {
     appendix = 'exec-server'
     String packageDir = 'build/package/' + baseName + '-' + appendix
-<<<<<<< HEAD
+
     delete packageDir
-    
-=======
-
->>>>>>> 1306471e
     println 'Creating Azkaban Executor Server Package into ' + packageDir
     mkdir packageDir
     mkdir packageDir + '/extlib'
@@ -342,14 +336,9 @@
         from('src/package/execserver')
         into(packageDir)
     }
-<<<<<<< HEAD
     
     String jarFile = 'build/libs/' + baseName + '-' + version + '.jar'
     println 'Copying Azkaban lib ' + jarFile
-=======
-
-    println 'Copying Azkaban lib'
->>>>>>> 1306471e
     copy {
         from(jarFile)
         into(packageDir + '/lib')
@@ -393,12 +382,8 @@
 task packageWeb(type: Tar, dependsOn: [jar, 'web', 'createVersionFile']) {
     appendix = 'web-server'
     String packageDir = 'build/package/' + baseName + '-' + appendix
-<<<<<<< HEAD
- 
     delete packageDir
-=======
-
->>>>>>> 1306471e
+
     println 'Creating Azkaban Web Server Package into ' + packageDir
     mkdir packageDir
     mkdir packageDir + '/extlib'
@@ -409,14 +394,10 @@
         from('src/package/webserver')
         into(packageDir)
     }
-<<<<<<< HEAD
     
     String jarFile = 'build/libs/' + baseName + '-' + version + '.jar'
     println 'Copying Azkaban lib ' + jarFile
-=======
-
-    println 'Copying Azkaban lib'
->>>>>>> 1306471e
+
     copy {
         from(jarFile)
         into(packageDir + '/lib')
