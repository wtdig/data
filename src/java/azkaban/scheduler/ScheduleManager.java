--- conflicted
+++ resolved
@@ -73,13 +73,13 @@
 	private final ScheduleRunner runner;
 	
 	// Used for mbeans to query Scheduler status
-<<<<<<< HEAD
-	
-=======
-	private long lastCheckTime = -1;
-	private long nextWakupTime = -1;
-	private String runnerStage = "not started";
->>>>>>> 10830aeb
+//<<<<<<< HEAD
+//	
+//=======
+//	private long lastCheckTime = -1;
+//	private long nextWakupTime = -1;
+//	private String runnerStage = "not started";
+//>>>>>>> 10830aeb8ac819473873cac3bb4e07b4aeda67e8
 
 	/**
 	 * Give the schedule manager a loader class that will properly load the
@@ -490,7 +490,7 @@
 					try {
 						lastCheckTime = System.currentTimeMillis();
 						
-						runnerStage = "Starting schedule scan.";
+//						runnerStage = "Starting schedule scan.";
 						// TODO clear up the exception handling
 						Schedule s = schedules.peek();
 
@@ -499,7 +499,7 @@
 							// there's something to do. Most likely there will not be.
 							try {
 								logger.info("Nothing scheduled to run. Checking again soon.");
-								runnerStage = "Waiting for next round scan.";
+//								runnerStage = "Waiting for next round scan.";
 								nextWakupTime = System.currentTimeMillis() + TIMEOUT_MS;
 								this.wait(TIMEOUT_MS);
 							} catch (InterruptedException e) {
@@ -511,7 +511,7 @@
 								// Run flow. The invocation of flows should be quick.
 								Schedule runningSched = schedules.poll();
 
-								runnerStage = "Ready to run schedule " + runningSched.toString();
+//								runnerStage = "Ready to run schedule " + runningSched.toString();
 								
 								logger.info("Scheduler ready to run " + runningSched.toString());
 								// Execute the flow here
@@ -550,7 +550,7 @@
 										flowOptions.setSuccessEmails(flow.getSuccessEmails());
 									}
 									
-									runnerStage = "Submitting flow " + exflow.getFlowId();
+//									runnerStage = "Submitting flow " + exflow.getFlowId();
 									
 									try {
 										executorManager.submitExecutableFlow(exflow, s.getSubmitUser());
@@ -563,7 +563,7 @@
 										e.printStackTrace();
 										throw new ScheduleManagerException("Scheduler invoked flow " + exflow.getExecutionId() + " has failed.", e);
 									}
-<<<<<<< HEAD
+
 //									SlaOptions slaOptions = runningSched.getSlaOptions();
 //									if(slaOptions != null) {
 //										logger.info("Submitting SLA checkings for " + runningSched.getFlowName());
@@ -582,29 +582,6 @@
 //											slaManager.submitSla(exflow.getExecutionId(), "", DateTime.now(), slaOptions.getSlaEmails(), new ArrayList<SlaAction>(), jobsettings, SlaRule.WAITANDCHECKJOB);
 //										}
 //									}
-=======
-									
-									SlaOptions slaOptions = runningSched.getSlaOptions();
-									if(slaOptions != null) {
-										logger.info("Submitting SLA checkings for " + runningSched.getFlowName());
-										runnerStage = "Submitting SLA checkings for " + runningSched.getFlowName();
-										// submit flow slas
-										List<SlaSetting> jobsettings = new ArrayList<SlaSetting>();
-										for(SlaSetting set : slaOptions.getSettings()) {
-											if(set.getId().equals("")) {
-												DateTime checkTime = new DateTime(runningSched.getNextExecTime()).plus(set.getDuration());
-												slaManager.submitSla(exflow.getExecutionId(), "", checkTime, slaOptions.getSlaEmails(), set.getActions(), null, set.getRule());
-											}
-											else {
-												jobsettings.add(set);
-											}
-										}
-										if(jobsettings.size() > 0) {
-											slaManager.submitSla(exflow.getExecutionId(), "", DateTime.now(), slaOptions.getSlaEmails(), new ArrayList<SlaAction>(), jobsettings, SlaRule.WAITANDCHECKJOB);
-										}
-									}
-									
->>>>>>> 10830aeb
 								} 
 								catch (ExecutorManagerException e) {
 									if (e.getReason() != null && e.getReason() == ExecutorManagerException.Reason.SkippedExecution) {
@@ -618,7 +595,7 @@
 									logger.info("Scheduler failed to run job. " + e.getMessage() + e.getCause());
 								}
 
-								runnerStage = "Done running schedule for " + runningSched.toString();
+//								runnerStage = "Done running schedule for " + runningSched.toString();
 								removeRunnerSchedule(runningSched);
 
 								// Immediately reschedule if it's possible. Let
@@ -632,7 +609,7 @@
 									removeSchedule(runningSched);
 								}								
 							} else {
-								runnerStage = "Waiting for next round scan.";
+//								runnerStage = "Waiting for next round scan.";
 								// wait until flow run
 								long millisWait = Math.max(0, s.getNextExecTime() - (new DateTime()).getMillis());
 								try {
@@ -707,15 +684,15 @@
 		}
 	}
 
-<<<<<<< HEAD
-	
-
-	
-
-=======
-	public String getThreadStage() {
-		return runnerStage;
-	}
-	
->>>>>>> 10830aeb
+//<<<<<<< HEAD
+//	
+//
+//	
+//
+//=======
+//	public String getThreadStage() {
+//		return runnerStage;
+//	}
+	
+//>>>>>>> 10830aeb8ac819473873cac3bb4e07b4aeda67e8
 }