--- conflicted
+++ resolved
@@ -35,14 +35,11 @@
 import azkaban.executor.Status;
 import azkaban.flow.FlowProps;
 import azkaban.jobtype.JobTypeManager;
-import azkaban.project.Project;
 import azkaban.project.ProjectLoader;
 import azkaban.project.ProjectManagerException;
-import azkaban.user.Permission;
 import azkaban.utils.Pair;
 import azkaban.utils.Props;
 import azkaban.utils.PropsUtils;
-import azkaban.utils.Triple;
 
 public class FlowRunner extends EventHandler implements Runnable {
 	private static final Layout DEFAULT_LAYOUT = new PatternLayout("%d{dd-MM-yyyy HH:mm:ss z} %c{1} %p - %m\n");
@@ -67,7 +64,6 @@
 	private Map<String, Props> sharedProps = new HashMap<String, Props>();
 	private Map<String, Props> jobOutputProps = new HashMap<String, Props>();
 	
-	private final Props azkabanProps;
 	private Props globalProps;
 	private final JobTypeManager jobtypeManager;
 	
@@ -87,21 +83,20 @@
 	private boolean flowFinished = false;
 	private boolean flowCancelled = false;
 	
-<<<<<<< HEAD
 	// Used for pipelining
 	private Integer pipelineLevel = null;
 	private Integer pipelineExecId = null;
 	
 	// Watches external flows for execution.
 	private FlowWatcher watcher = null;
-	
-	public FlowRunner(ExecutableFlow flow, FlowWatcher watcher, ExecutorLoader executorLoader, ProjectLoader projectLoader, JobTypeManager jobtypeManager) throws ExecutorManagerException {
-=======
+
 	private HashSet<String> proxyUsers = null;
-	
-	
-	public FlowRunner(Props props, ExecutableFlow flow, ExecutorLoader executorLoader, ProjectLoader projectLoader, JobTypeManager jobtypeManager) throws ExecutorManagerException {
->>>>>>> 8f0de0bc
+	private boolean validateUserProxy;
+	
+	private String jobLogFileSize = "5MB";
+	private int jobLogNumFiles = 4;
+	
+	public FlowRunner(ExecutableFlow flow, ExecutorLoader executorLoader, ProjectLoader projectLoader, JobTypeManager jobtypeManager) throws ExecutorManagerException {
 		this.execId = flow.getExecutionId();
 		this.flow = flow;
 		this.executorLoader = executorLoader;
@@ -109,22 +104,35 @@
 		this.executorService = Executors.newFixedThreadPool(numThreads);
 		this.execDir = new File(flow.getExecutionPath());
 		this.jobtypeManager = jobtypeManager;
-<<<<<<< HEAD
-		
+
 		this.pipelineLevel = flow.getPipelineLevel();
 		this.pipelineExecId = flow.getPipelineExecutionId();
+
+		this.proxyUsers = flow.getProxyUsers();
+	}
+
+	public FlowRunner setFlowWatcher(FlowWatcher watcher) {
 		this.watcher = watcher;
-=======
-		this.azkabanProps = props;
-		this.proxyUsers = flow.getProxyUsers();
->>>>>>> 8f0de0bc
-	}
-
+		return this;
+	}
+	
 	public FlowRunner setGlobalProps(Props globalProps) {
 		this.globalProps = globalProps;
 		return this;
 	}
-
+	
+	public FlowRunner setJobLogSettings(String jobLogFileSize, int jobLogNumFiles) {
+		this.jobLogFileSize = jobLogFileSize;
+		this.jobLogNumFiles = jobLogNumFiles;
+		
+		return this;
+	}
+	
+	public FlowRunner setValidateProxyUser(boolean validateUserProxy) {
+		this.validateUserProxy = validateUserProxy;
+		return this;
+	}
+	
 	public File getExecutionDir() {
 		return execDir;
 	}
@@ -377,16 +385,15 @@
 		prop.setSource(path.getPath());
 		prop.setParent(parentProps);
 		
-		// should have one prop with system secrets, the other user level props
-<<<<<<< HEAD
-		JobRunner jobRunner = new JobRunner(node, prop, path.getParentFile(), executorLoader, jobtypeManager, logger);
+		JobRunner jobRunner = new JobRunner(node, prop, path.getParentFile(), executorLoader, jobtypeManager);
 		if (watcher != null) {
 			jobRunner.setPipeline(watcher, pipelineLevel);
 		}
-		
-=======
-		JobRunner jobRunner = new JobRunner(azkabanProps, node, prop, path.getParentFile(), proxyUsers, executorLoader, jobtypeManager, logger);
->>>>>>> 8f0de0bc
+		if (validateUserProxy) {
+			jobRunner.setValidatedProxyUsers(proxyUsers);
+		}
+		
+		jobRunner.setLogSettings(logger, jobLogFileSize, jobLogNumFiles);
 		jobRunner.addListener(listener);
 
 		return jobRunner;
