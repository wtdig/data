/*
<<<<<<< HEAD
 * Copyright 2012 LinkedIn Corp.
=======
 * Copyright 2013 LinkedIn Corp
>>>>>>> 416a9b0f
 * 
 * Licensed under the Apache License, Version 2.0 (the "License"); you may not
 * use this file except in compliance with the License. You may obtain a copy of
 * the License at
 * 
 * http://www.apache.org/licenses/LICENSE-2.0
 * 
 * Unless required by applicable law or agreed to in writing, software
 * distributed under the License is distributed on an "AS IS" BASIS, WITHOUT
 * WARRANTIES OR CONDITIONS OF ANY KIND, either express or implied. See the
 * License for the specific language governing permissions and limitations under
 * the License.
 */

package azkaban.execapp;

import java.io.File;
import java.io.IOException;
import java.util.Collections;
import java.util.HashMap;
import java.util.List;
import java.util.Map;
import java.util.Set;
import java.util.concurrent.ConcurrentHashMap;
import java.util.concurrent.ExecutorService;
import java.util.concurrent.Executors;
import java.util.concurrent.RejectedExecutionException;

import org.apache.log4j.Appender;
import org.apache.log4j.FileAppender;
import org.apache.log4j.Layout;
import org.apache.log4j.Logger;
import org.apache.log4j.PatternLayout;

import azkaban.execapp.event.Event;
import azkaban.execapp.event.Event.Type;
import azkaban.execapp.event.EventHandler;
import azkaban.execapp.event.EventListener;
import azkaban.execapp.event.FlowWatcher;
import azkaban.executor.ExecutableFlow;
import azkaban.executor.ExecutableFlowBase;
import azkaban.executor.ExecutableNode;
import azkaban.executor.ExecutionOptions;
import azkaban.executor.ExecutionOptions.FailureAction;
import azkaban.executor.ExecutorLoader;
import azkaban.executor.ExecutorManagerException;
import azkaban.executor.Status;
import azkaban.flow.FlowProps;
import azkaban.jobtype.JobTypeManager;
import azkaban.project.ProjectLoader;
import azkaban.project.ProjectManagerException;
import azkaban.utils.Props;
import azkaban.utils.PropsUtils;

public class FlowRunner extends EventHandler implements Runnable {
	private static final Layout DEFAULT_LAYOUT = new PatternLayout("%d{dd-MM-yyyy HH:mm:ss z} %c{1} %p - %m\n");
	// We check update every 5 minutes, just in case things get stuck. But for the most part, we'll be idling.
	//private static final long CHECK_WAIT_MS = 5*60*1000;
	private static final long CHECK_WAIT_MS = 30*1000;
	private Logger logger;
	private Layout loggerLayout = DEFAULT_LAYOUT;
	private Appender flowAppender;
	private File logFile;
	
	private ExecutorService executorService;
	private ExecutorLoader executorLoader;
	private ProjectLoader projectLoader;
	
	private int execId;
	private File execDir;
	private final ExecutableFlow flow;
	private Thread flowRunnerThread;
	private int numJobThreads = 10;
	private ExecutionOptions.FailureAction failureAction;
	
	// Sync object for queuing
	private Object mainSyncObj = new Object();
	
	// Properties map
	private Map<String, Props> sharedProps = new HashMap<String, Props>();
//	private Map<String, Props> jobOutputProps = new HashMap<String, Props>();
	
	private Props globalProps;
//	private Props commonProps;
	private final JobTypeManager jobtypeManager;
	
	private JobRunnerEventListener listener = new JobRunnerEventListener();
	private Set<JobRunner> activeJobRunners = Collections.newSetFromMap(new ConcurrentHashMap<JobRunner, Boolean>());
	
	// Used for pipelining
	private Integer pipelineLevel = null;
	private Integer pipelineExecId = null;
	
	// Watches external flows for execution.
	private FlowWatcher watcher = null;

	private Set<String> proxyUsers = null;
	private boolean validateUserProxy;
	
	private String jobLogFileSize = "5MB";
	private int jobLogNumFiles = 4;
	
	private boolean flowPaused = false;
	private boolean flowFailed = false;
	private boolean flowFinished = false;
	private boolean flowCancelled = false;
	
	public FlowRunner(ExecutableFlow flow, ExecutorLoader executorLoader, ProjectLoader projectLoader, JobTypeManager jobtypeManager) throws ExecutorManagerException {
		this(flow, executorLoader, projectLoader, jobtypeManager, null);
	}

	public FlowRunner(ExecutableFlow flow, ExecutorLoader executorLoader, ProjectLoader projectLoader, JobTypeManager jobtypeManager, ExecutorService executorService) throws ExecutorManagerException {
		this.execId = flow.getExecutionId();
		this.flow = flow;
		this.executorLoader = executorLoader;
		this.projectLoader = projectLoader;
		this.execDir = new File(flow.getExecutionPath());
		this.jobtypeManager = jobtypeManager;

		ExecutionOptions options = flow.getExecutionOptions();
		this.pipelineLevel = options.getPipelineLevel();
		this.pipelineExecId = options.getPipelineExecutionId();
		this.failureAction = options.getFailureAction();
		this.proxyUsers = flow.getProxyUsers();
		this.executorService = executorService;
	}

	public FlowRunner setFlowWatcher(FlowWatcher watcher) {
		this.watcher = watcher;
		return this;
	}
	
	public FlowRunner setGlobalProps(Props globalProps) {
		this.globalProps = globalProps;
		return this;
	}
	
	public FlowRunner setNumJobThreads(int jobs) {
		numJobThreads = jobs;
		return this;
	}
	
	public FlowRunner setJobLogSettings(String jobLogFileSize, int jobLogNumFiles) {
		this.jobLogFileSize = jobLogFileSize;
		this.jobLogNumFiles = jobLogNumFiles;
		
		return this;
	}
	
	public FlowRunner setValidateProxyUser(boolean validateUserProxy) {
		this.validateUserProxy = validateUserProxy;
		return this;
	}
	
	public File getExecutionDir() {
		return execDir;
	}
	
	public void run() {
		try {
			if (this.executorService == null) {
				this.executorService = Executors.newFixedThreadPool(numJobThreads);
			}
			setupFlowExecution();
			flow.setStartTime(System.currentTimeMillis());
			
			updateFlowReference();
			
			logger.info("Updating initial flow directory.");
			updateFlow();
			logger.info("Fetching job and shared properties.");
			loadAllProperties();

			this.fireEventListeners(Event.create(this, Type.FLOW_STARTED));
			runFlow();
		} catch (Throwable t) {
			if (logger != null) {
				logger.error("An error has occurred during the running of the flow. Quiting.", t);
			}
			flow.setStatus(Status.FAILED);
		}
		finally {
			if (watcher != null) {
				logger.info("Watcher is attached. Stopping watcher.");
				watcher.stopWatcher();
				logger.info("Watcher cancelled status is " + watcher.isWatchCancelled());
			}

			flow.setEndTime(System.currentTimeMillis());
			logger.info("Setting end time for flow " + execId + " to " + System.currentTimeMillis());
			closeLogger();
			
			updateFlow();
			this.fireEventListeners(Event.create(this, Type.FLOW_FINISHED));
		}
	}
	
	@SuppressWarnings("unchecked")
	private void setupFlowExecution() {
		int projectId = flow.getProjectId();
		int version = flow.getVersion();
		String flowId = flow.getFlowId();
		
		// Add a bunch of common azkaban properties
		Props commonFlowProps = PropsUtils.addCommonFlowProperties(this.globalProps, flow);
		
		if (flow.getJobSource() != null) {
			String source = flow.getJobSource();
			Props flowProps = sharedProps.get(source);
			flowProps.setParent(commonFlowProps);
			commonFlowProps = flowProps;
		}
		
		// If there are flow overrides, we apply them now.
		Map<String,String> flowParam = flow.getExecutionOptions().getFlowParameters();
		if (flowParam != null && !flowParam.isEmpty()) {
			commonFlowProps = new Props(commonFlowProps, flowParam);
		}
		flow.setInputProps(commonFlowProps);
		
		// Create execution dir
		createLogger(flowId);
		
		if (this.watcher != null) {
			this.watcher.setLogger(logger);
		}
		
		logger.info("Running execid:" + execId + " flow:" + flowId + " project:" + projectId + " version:" + version);
		if (pipelineExecId != null) {
			logger.info("Running simulateously with " + pipelineExecId + ". Pipelining level " + pipelineLevel);
		}
		
		// The current thread is used for interrupting blocks
		flowRunnerThread = Thread.currentThread();
		flowRunnerThread.setName("FlowRunner-exec-" + flow.getExecutionId());
	}
	
	private void updateFlowReference() throws ExecutorManagerException {
		logger.info("Update active reference");
		if (!executorLoader.updateExecutableReference(execId, System.currentTimeMillis())) {
			throw new ExecutorManagerException("The executor reference doesn't exist. May have been killed prematurely.");
		}
	}
	
	private void updateFlow() {
		updateFlow(System.currentTimeMillis());
	}
	
	private synchronized void updateFlow(long time) {
		try {
			flow.setUpdateTime(time);
			executorLoader.updateExecutableFlow(flow);
		} catch (ExecutorManagerException e) {
			logger.error("Error updating flow.", e);
		}
	}
	
	private void createLogger(String flowId) {
		// Create logger
		String loggerName = execId + "." + flowId;
		logger = Logger.getLogger(loggerName);

		// Create file appender
		String logName = "_flow." + loggerName + ".log";
		logFile = new File(execDir, logName);
		String absolutePath = logFile.getAbsolutePath();

		flowAppender = null;
		try {
			flowAppender = new FileAppender(loggerLayout, absolutePath, false);
			logger.addAppender(flowAppender);
		} catch (IOException e) {
			logger.error("Could not open log file in " + execDir, e);
		}
	}
	
	private void closeLogger() {
		if (logger != null) {
			logger.removeAppender(flowAppender);
			flowAppender.close();
			
			try {
				executorLoader.uploadLogFile(execId, "", 0, logFile);
			} catch (ExecutorManagerException e) {
				e.printStackTrace();
			}
		}
	}
	
	private void loadAllProperties() throws IOException {
		// First load all the properties
		for (FlowProps fprops : flow.getFlowProps()) {
			String source = fprops.getSource();
			File propsPath = new File(execDir, source);
			Props props = new Props(null, propsPath);
			sharedProps.put(source, props);
		}

		// Resolve parents
		for (FlowProps fprops : flow.getFlowProps()) {
			if (fprops.getInheritedSource() != null) {
				String source = fprops.getSource();
				String inherit = fprops.getInheritedSource();

				Props props = sharedProps.get(source);
				Props inherits = sharedProps.get(inherit);

				props.setParent(inherits);
			}
		}
	}
	
	/**
	 * Main method that executes the jobs.
	 * 
	 * @throws Exception
	 */
	private void runFlow() throws Exception {
		logger.info("Starting flows");
		flow.setStatus(Status.RUNNING);
		updateFlow();
		
		while (!flowFinished) {
			synchronized(mainSyncObj) {
				if (flowPaused) {
					try {
						mainSyncObj.wait(CHECK_WAIT_MS);
					} catch (InterruptedException e) {
					}

					continue;
				}
				else {
					if (!progressGraph()) {
						try {
							mainSyncObj.wait(CHECK_WAIT_MS);
						} catch (InterruptedException e) {
						}
					}
				}
			}
		}
		
		logger.info("Finishing up flow. Awaiting Termination");
		executorService.shutdown();
		
		finalizeFlow(flow);
		updateFlow();
		logger.info("Finished Flow");
	}
	
	private boolean progressGraph() throws IOException {
		List<ExecutableNode> jobsReadyToRun = flow.findNextJobsToRun();

		// If its the current flow
		if (jobsReadyToRun.size() == 1 && jobsReadyToRun.get(0) == flow) {
			flowFinished = true;
			return true;
		}

		long currentTime = System.currentTimeMillis();
		for (ExecutableNode node: jobsReadyToRun) {
			Status nextStatus = getImpliedStatus(node);
			
			if (node instanceof ExecutableFlowBase && ((ExecutableFlowBase)node).isFlowFinished()) {
				finalizeFlow((ExecutableFlowBase)node);
				fireEventListeners(Event.create(this, Type.JOB_FINISHED, node));
			}
			else if (nextStatus == Status.KILLED || isCancelled()) {
				logger.info("Killing " + node.getId() + " due to prior errors.");
				node.killNode(currentTime);
				fireEventListeners(Event.create(this, Type.JOB_FINISHED, node));
			}
			else if (nextStatus == Status.DISABLED) {
				logger.info("Skipping disabled job " + node.getId() + ".");
				node.skipNode(currentTime);
				fireEventListeners(Event.create(this, Type.JOB_FINISHED, node));
			}
			else {
				runExecutableNode(node);
			}
		}
			
		if (!jobsReadyToRun.isEmpty()) {
			updateFlow();
			return true;
		}
		else {
			return false;
		}
	}
	
	private void finalizeFlow(ExecutableFlowBase flow) {
		String id = flow == this.flow ? "" : flow.getNestedId() + " ";

		// If it's not the starting flow, we'll create set of output props
		// for the finished flow.
		boolean succeeded = true;
		Props previousOutput = null;
		
		for(String end: flow.getEndNodes()) {
			ExecutableNode node = flow.getExecutableNode(end);

			if (node.getStatus() == Status.KILLED) {
				succeeded = false;
			}
			
			Props output = node.getOutputProps();
			if (output != null) {
				output = Props.clone(output);
				output.setParent(previousOutput);
				previousOutput = output;
			}
		}
		
		flow.setOutputProps(previousOutput);
		if (!succeeded && (flow.getStatus() == Status.RUNNING)) {
			flow.setStatus(Status.KILLED);
		}
		
		flow.setEndTime(System.currentTimeMillis());
		switch(flow.getStatus()) {
		case FAILED_FINISHING:
			logger.info("Setting flow " + id + "status to Failed.");
			flow.setStatus(Status.FAILED);
		case FAILED:
		case KILLED:
		case FAILED_SUCCEEDED:
			logger.info("Flow " + id + "is set to " + flow.getStatus().toString());
			break;
		default:
			flow.setStatus(Status.SUCCEEDED);
			logger.info("Flow " + id + "is set to " + flow.getStatus().toString());
		}
	}
	
	@SuppressWarnings("unchecked")
	private void prepareJobProperties(ExecutableNode node) throws IOException {
		Props props = null;
		// The following is the hiearchical ordering of dependency resolution
		// 1. Parent Flow Properties
		ExecutableFlowBase parentFlow = node.getParentFlow();
		if (parentFlow != null) {
			props = parentFlow.getInputProps();
		}
		
		// 2. Shared Properties
		String sharedProps = node.getPropsSource();
		if (sharedProps != null) {
			Props shared = this.sharedProps.get(sharedProps);
			if (shared != null) {
				// Clone because we may clobber
				shared = Props.clone(shared);
				shared.setEarliestAncestor(props);
				props = shared;
			}
		}

		// 3. Flow Override properties
		Map<String,String> flowParam = flow.getExecutionOptions().getFlowParameters();
		if (flowParam != null && !flowParam.isEmpty()) {
			props = new Props(props, flowParam);
		}
		
		// 4. Output Properties
		Props outputProps = collectOutputProps(node);
		if (outputProps != null) {
			outputProps.setEarliestAncestor(props);
			props = outputProps;
		}
		
		// 5. The job source
		Props jobSource = loadJobProps(node);
		if (jobSource != null) {
			jobSource.setParent(props);
			props = jobSource;
		}
		
		node.setInputProps(props);
	}
	
	private Props loadJobProps(ExecutableNode node) throws IOException {
		Props props = null;
		String source = node.getJobSource();
		if (source == null) {
			return null;
		}
		
		// load the override props if any
		try {
			props = projectLoader.fetchProjectProperty(flow.getProjectId(), flow.getVersion(), node.getId()+".jor");
		}
		catch(ProjectManagerException e) {
			e.printStackTrace();
			logger.error("Error loading job override property for job " + node.getId());
		}
		
		File path = new File(execDir, source);
		if(props == null) {
			// if no override prop, load the original one on disk
			try {
				props = new Props(null, path);				
			} catch (IOException e) {
				e.printStackTrace();
				logger.error("Error loading job file " + source + " for job " + node.getId());
			}
		}
		// setting this fake source as this will be used to determine the location of log files.
		if (path.getPath() != null) {
			props.setSource(path.getPath());
		}
		return props;
	}
	
	private void runExecutableNode(ExecutableNode node) throws IOException {
		// Collect output props from the job's dependencies.
		prepareJobProperties(node);
		
		if (node instanceof ExecutableFlowBase) {
			node.setStatus(Status.RUNNING);
			node.setStartTime(System.currentTimeMillis());
			
			logger.info("Starting subflow " + node.getNestedId() + ".");
		}
		else {
			node.setStatus(Status.QUEUED);
			JobRunner runner = createJobRunner(node);
			logger.info("Submitting job " + node.getNestedId() + " to run.");
			try {
				executorService.submit(runner);
				activeJobRunners.add(runner);
			} catch (RejectedExecutionException e) {
				logger.error(e);
			};
		}
	}
	
	/**
	 * Determines what the state of the next node should be.
	 * 
	 * @param node
	 * @return
	 */
	public Status getImpliedStatus(ExecutableNode node) {
		if (flowFailed && failureAction == ExecutionOptions.FailureAction.FINISH_CURRENTLY_RUNNING) {
			return Status.KILLED;
		}
		else if (node.getStatus() == Status.DISABLED) {
			return Status.DISABLED;
		}
		
		ExecutableFlowBase flow = node.getParentFlow();
		boolean shouldKill = false;
		for (String dependency: node.getInNodes()) {
			ExecutableNode dependencyNode = flow.getExecutableNode(dependency);
			Status depStatus = dependencyNode.getStatus();
			
			switch (depStatus) {
			case FAILED:
			case KILLED:
				shouldKill = true;
			case SKIPPED:
			case SUCCEEDED:
			case FAILED_SUCCEEDED:
				continue;
			default:
				// Should never come here.
				return null;
			}
		}

		if (shouldKill) {
			return Status.KILLED;
		}
		
		// If it's disabled but ready to run, we want to make sure it continues being disabled.
		if (node.getStatus() == Status.DISABLED) {
			return Status.DISABLED;
		}
		
		// All good to go, ready to run.
		return Status.READY;
	}
	
	private Props collectOutputProps(ExecutableNode node) {
		Props previousOutput = null;
		// Iterate the in nodes again and create the dependencies
		for (String dependency : node.getInNodes()) {
			Props output = node.getParentFlow().getExecutableNode(dependency).getOutputProps();
			if (output != null) {
				output = Props.clone(output);
				output.setParent(previousOutput);
				previousOutput = output;
			}
		}
		
		return previousOutput;
	}
	
	private JobRunner createJobRunner(ExecutableNode node) {
		// Load job file.
		File path = new File(execDir, node.getJobSource());
		
		JobRunner jobRunner = new JobRunner(node, path.getParentFile(), executorLoader, jobtypeManager);
		if (watcher != null) {
			jobRunner.setPipeline(watcher, pipelineLevel);
		}
		if (validateUserProxy) {
			jobRunner.setValidatedProxyUsers(proxyUsers);
		}
		
		jobRunner.setDelayStart(node.getDelayedExecution());
		jobRunner.setLogSettings(logger, jobLogFileSize, jobLogNumFiles);
		jobRunner.addListener(listener);

		return jobRunner;
	}
	
	public void pause(String user) {
		synchronized(mainSyncObj) {
			if (!flowFinished) {
				logger.info("Flow paused by " + user);
				flowPaused = true;
				flow.setStatus(Status.PAUSED);
				
				updateFlow();
			}
			else {
				logger.info("Cannot pause finished flow. Called by user " + user);
			}
		}
		
		interrupt();
	}
	
	public void resume(String user) {
		synchronized(mainSyncObj) {
			if (!flowPaused) {
				logger.info("Cannot resume flow that isn't paused");
			}
			else {
				logger.info("Flow resumed by " + user);
				flowPaused = false;
				if (flowFailed) {
					flow.setStatus(Status.FAILED_FINISHING);
				}
				else if (flowCancelled) {
					flow.setStatus(Status.KILLED);
				}
				else {
					flow.setStatus(Status.RUNNING);
				}
				
				updateFlow();
			}
		}
	}
	
	public void cancel(String user) {
		synchronized(mainSyncObj) {
			logger.info("Flow cancelled by " + user);
			cancel();
			updateFlow();
		}
		interrupt();
	}
	
	private void cancel() {
		synchronized(mainSyncObj) {
			logger.info("Cancel has been called on flow " + execId);
			flowPaused = false;
			flowCancelled = true;
			
			if (watcher != null) {
				logger.info("Watcher is attached. Stopping watcher.");
				watcher.stopWatcher();
				logger.info("Watcher cancelled status is " + watcher.isWatchCancelled());
			}
			
			logger.info("Cancelling " + activeJobRunners.size() + " jobs.");
			for (JobRunner runner : activeJobRunners) {
				runner.cancel();
			}
		}
	}
	
	public void retryFailures(String user) {
		synchronized(mainSyncObj) {
			logger.info("Retrying failures invoked by " + user);
			retryFailures(flow);
			
			flow.setStatus(Status.RUNNING);
			flow.setUpdateTime(System.currentTimeMillis());
			flowFailed = false;
			
			updateFlow();
			interrupt();
		}
	}
	
	private void retryFailures(ExecutableFlowBase flow) {
		for (ExecutableNode node: flow.getExecutableNodes()) {
			if (node instanceof ExecutableFlowBase) {
				if (node.getStatus() == Status.FAILED || node.getStatus() == Status.FAILED_FINISHING || node.getStatus() == Status.KILLED) {
					retryFailures((ExecutableFlowBase)node);
				}
			}
			
			if (node.getStatus() == Status.FAILED) {
				node.resetForRetry();
				logger.info("Re-enabling job " + node.getNestedId() + " attempt " + node.getAttempt());
				reEnableDependents(node);
			}
			else if (node.getStatus() == Status.KILLED) {
				node.setStartTime(-1);
				node.setEndTime(-1);
				node.setStatus(Status.READY);
			}
			else if (node.getStatus() == Status.FAILED_FINISHING) {
				node.setStartTime(-1);
				node.setEndTime(-1);
				node.setStatus(Status.READY);
			}
		}
	}
	
	private void reEnableDependents(ExecutableNode node) {
		for(String dependent: node.getOutNodes()) {
			ExecutableNode dependentNode = node.getParentFlow().getExecutableNode(dependent);
			
			if (dependentNode.getStatus() == Status.KILLED) {
				dependentNode.setStatus(Status.READY);
				dependentNode.setUpdateTime(System.currentTimeMillis());
				reEnableDependents(dependentNode);
			}
			else if (dependentNode.getStatus() == Status.SKIPPED) {
				dependentNode.setStatus(Status.DISABLED);
				dependentNode.setUpdateTime(System.currentTimeMillis());
				reEnableDependents(dependentNode);
			}
		}
	}
	
	private void interrupt() {
		flowRunnerThread.interrupt();
	}

	private class JobRunnerEventListener implements EventListener {
		public JobRunnerEventListener() {
		}
		
		@Override
		public synchronized void handleEvent(Event event) {
			JobRunner runner = (JobRunner)event.getRunner();
			
			if (event.getType() == Type.JOB_STATUS_CHANGED) {
				updateFlow();
			}
			else if (event.getType() == Type.JOB_FINISHED) {
				synchronized(mainSyncObj) {
					ExecutableNode node = runner.getNode();
					activeJobRunners.remove(node.getId());
					
					String id = node.getNestedId();
					logger.info("Job Finished " + id + " with status " + node.getStatus());
					if (node.getOutputProps() != null && node.getOutputProps().size() > 0) {
						logger.info("Job " + id + " had output props.");
					}
					
					if (node.getStatus() == Status.FAILED) {
						if (runner.getRetries() > node.getAttempt()) {
							logger.info("Job " + id + " will be retried. Attempt " + node.getAttempt() + " of " + runner.getRetries());
							node.setDelayedExecution(runner.getRetryBackoff());
							node.resetForRetry();
						}
						else {
							if (runner.getRetries() > 0) {
								logger.info("Job " + id + " has run out of retry attempts");
								// Setting delayed execution to 0 in case this is manually re-tried.
								node.setDelayedExecution(0);
							}
							
							flowFailed = true;
							
							// The KILLED status occurs when cancel is invoked. We want to keep this
							// status even in failure conditions.
							if (!flowCancelled) {
								// During a failure, we propagate the failure to parent flows
								propagateStatus(node.getParentFlow(), Status.FAILED_FINISHING);
	
								if (failureAction == FailureAction.CANCEL_ALL) {
									logger.info("Flow failed. Failure option is Cancel All. Stopping execution.");
									cancel();
								}
							}
						}
						
					}
					updateFlow();

					interrupt();
					fireEventListeners(event);
				}
			}
		}
		
		private void propagateStatus(ExecutableFlowBase base, Status status) {
			if (!Status.isStatusFinished(base.getStatus())) {
				base.setStatus(status);
				if (base.getParentFlow() != null) {
					propagateStatus(base.getParentFlow(), status);
				}
			}
		}
	}

	public boolean isCancelled() {
		return flowCancelled;
	}
	
	public ExecutableFlow getExecutableFlow() {
		return flow;
	}
	
	public File getFlowLogFile() {
		return logFile;
	}
	
	public File getJobLogFile(String jobId, int attempt) {
		ExecutableNode node = flow.getExecutableNode(jobId);
		File path = new File(execDir, node.getJobSource());
		
		String logFileName = JobRunner.createLogFileName(execId, jobId, attempt);
		File logFile = new File(path.getParentFile(), logFileName);
		
		if (!logFile.exists()) {
			return null;
		}
		
		return logFile;
	}
	
	public File getJobMetaDataFile(String jobId, int attempt) {
		ExecutableNode node = flow.getExecutableNode(jobId);
		File path = new File(execDir, node.getJobSource());
		
		String metaDataFileName = JobRunner.createMetaDataFileName(execId, jobId, attempt);
		File metaDataFile = new File(path.getParentFile(), metaDataFileName);
		
		if (!metaDataFile.exists()) {
			return null;
		}
		
		return metaDataFile;
	}
	
	public boolean isRunnerThreadAlive() {
		if (flowRunnerThread != null) {
			return flowRunnerThread.isAlive();
		}
		return false;
	}
	
	public boolean isThreadPoolShutdown() {
		return executorService.isShutdown();
	}
	
	public int getNumRunningJobs() {
		return activeJobRunners.size();
	}
}<|MERGE_RESOLUTION|>--- conflicted
+++ resolved
@@ -1,9 +1,5 @@
 /*
-<<<<<<< HEAD
- * Copyright 2012 LinkedIn Corp.
-=======
  * Copyright 2013 LinkedIn Corp
->>>>>>> 416a9b0f
  * 
  * Licensed under the Apache License, Version 2.0 (the "License"); you may not
  * use this file except in compliance with the License. You may obtain a copy of
@@ -61,8 +57,8 @@
 public class FlowRunner extends EventHandler implements Runnable {
 	private static final Layout DEFAULT_LAYOUT = new PatternLayout("%d{dd-MM-yyyy HH:mm:ss z} %c{1} %p - %m\n");
 	// We check update every 5 minutes, just in case things get stuck. But for the most part, we'll be idling.
-	//private static final long CHECK_WAIT_MS = 5*60*1000;
-	private static final long CHECK_WAIT_MS = 30*1000;
+	private static final long CHECK_WAIT_MS = 5*60*1000;
+	
 	private Logger logger;
 	private Layout loggerLayout = DEFAULT_LAYOUT;
 	private Appender flowAppender;
@@ -84,10 +80,8 @@
 	
 	// Properties map
 	private Map<String, Props> sharedProps = new HashMap<String, Props>();
-//	private Map<String, Props> jobOutputProps = new HashMap<String, Props>();
 	
 	private Props globalProps;
-//	private Props commonProps;
 	private final JobTypeManager jobtypeManager;
 	
 	private JobRunnerEventListener listener = new JobRunnerEventListener();
