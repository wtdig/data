--- conflicted
+++ resolved
@@ -7,26 +7,17 @@
 
 import org.apache.log4j.Logger;
 
-<<<<<<< HEAD
-import azkaban.executor.ExecutionOptions.FailureAction;
-import azkaban.utils.AbstractMailer;
-=======
 import azkaban.executor.mail.DefaultMailCreator;
 import azkaban.executor.mail.MailCreator;
->>>>>>> b2b79a57
 import azkaban.utils.EmailMessage;
 import azkaban.utils.Props;
 import azkaban.utils.Utils;
 
-public class ExecutorMailer extends AbstractMailer {
+public class ExecutorMailer {
 	private static Logger logger = Logger.getLogger(ExecutorMailer.class);
 
 	private boolean testMode = false;
-<<<<<<< HEAD
-	
-	public ExecutorMailer(Props props) {
-		super(props);
-=======
+
 	private String clientHostname;
 	private String clientPortNumber;
 
@@ -45,7 +36,6 @@
 
 		this.clientHostname = props.getString("jetty.hostname", "localhost");
 		this.clientPortNumber = Utils.nonNull(props.getString("jetty.ssl.port"));
->>>>>>> b2b79a57
 
 		testMode = props.getBoolean("test.mode", false);
 	}
@@ -55,54 +45,7 @@
 		message.setFromAddress(mailSender);
 
 		ExecutionOptions option = flow.getExecutionOptions();
-<<<<<<< HEAD
-		List<String> emailList = option.getDisabledJobs();
-		int execId = flow.getExecutionId();
-		
-		if (emailList != null && !emailList.isEmpty()) {
-			EmailMessage message = super.createEmailMessage(
-					"Flow '" + flow.getFlowId() + "' has failed on " + getAzkabanName(), 
-					"text/html", 
-					emailList);
-			
-			message.println("<h2 style=\"color:#FF0000\"> Execution '" + flow.getExecutionId() + "' of flow '" + flow.getFlowId() + "' has encountered a failure on " + getAzkabanName() + "</h2>");
-			
-			if (option.getFailureAction() == FailureAction.CANCEL_ALL) {
-				message.println("This flow is set to cancel all currently running jobs.");
-			}
-			else if (option.getFailureAction() == FailureAction.FINISH_ALL_POSSIBLE){
-				message.println("This flow is set to complete all jobs that aren't blocked by the failure.");
-			}
-			else {
-				message.println("This flow is set to complete all currently running jobs before stopping.");
-			}
-			
-			message.println("<table>");
-			message.println("<tr><td>Start Time</td><td>" + flow.getStartTime() +"</td></tr>");
-			message.println("<tr><td>End Time</td><td>" + flow.getEndTime() +"</td></tr>");
-			message.println("<tr><td>Duration</td><td>" + Utils.formatDuration(flow.getStartTime(), flow.getEndTime()) +"</td></tr>");
-			message.println("</table>");
-			message.println("");
-			String executionUrl = super.getReferenceURL() + "executor?" + "execid=" + execId;
-			message.println("<a href='\"" + executionUrl + "\">" + flow.getFlowId() + " Execution Link</a>");
-			
-			message.println("");
-			message.println("<h3>Reason</h3>");
-			List<String> failedJobs = findFailedJobs(flow);
-			message.println("<ul>");
-			for (String jobId : failedJobs) {
-				message.println("<li><a href=\"" + executionUrl + "&job=" + jobId + "\">Failed job '" + jobId + "' Link</a></li>" );
-			}
-			
-			message.println("</ul>");
-			
-			if (!testMode) {
-				try {
-					message.sendEmail();
-				} catch (MessagingException e) {
-					logger.error("Email message send failed" , e);
-				}
-=======
+
 		MailCreator mailCreator = DefaultMailCreator.getCreator(option.getMailCreator());
 
 		logger.debug("ExecutorMailer using mail creator:" + mailCreator.getClass().getCanonicalName());
@@ -114,7 +57,6 @@
 				message.sendEmail();
 			} catch (MessagingException e) {
 				logger.error("Email message send failed", e);
->>>>>>> b2b79a57
 			}
 		}
 	}
@@ -124,48 +66,7 @@
 		message.setFromAddress(mailSender);
 
 		ExecutionOptions option = flow.getExecutionOptions();
-<<<<<<< HEAD
-		
-		List<String> emailList = option.getFailureEmails();
-		int execId = flow.getExecutionId();
-		
-		if (emailList != null && !emailList.isEmpty()) {
-			EmailMessage message = super.createEmailMessage(
-					"Flow '" + flow.getFlowId() + "' has failed on " + getAzkabanName(), 
-					"text/html", 
-					emailList);
-			
-			message.println("<h2 style=\"color:#FF0000\"> Execution '" + execId + "' of flow '" + flow.getFlowId() + "' has failed on " + getAzkabanName() + "</h2>");
-			message.println("<table>");
-			message.println("<tr><td>Start Time</td><td>" + flow.getStartTime() +"</td></tr>");
-			message.println("<tr><td>End Time</td><td>" + flow.getEndTime() +"</td></tr>");
-			message.println("<tr><td>Duration</td><td>" + Utils.formatDuration(flow.getStartTime(), flow.getEndTime()) +"</td></tr>");
-			message.println("</table>");
-			message.println("");
-			
-			String executionUrl = super.getReferenceURL() + "executor?" + "execid=" + execId;
-			message.println("<a href='\"" + executionUrl + "\">" + flow.getFlowId() + " Execution Link</a>");
-			
-			message.println("");
-			message.println("<h3>Reason</h3>");
-			List<String> failedJobs = findFailedJobs(flow);
-			message.println("<ul>");
-			for (String jobId : failedJobs) {
-				message.println("<li><a href=\"" + executionUrl + "&job=" + jobId + "\">Failed job '" + jobId + "' Link</a></li>" );
-			}
-			for (String reasons: extraReasons) {
-				message.println("<li>" + reasons + "</li>");
-			}
-			
-			message.println("</ul>");
-			
-			if (!testMode) {
-				try {
-					message.sendEmail();
-				} catch (MessagingException e) {
-					logger.error("Email message send failed" , e);
-				}
-=======
+
 		MailCreator mailCreator = DefaultMailCreator.getCreator(option.getMailCreator());
 		logger.debug("ExecutorMailer using mail creator:" + mailCreator.getClass().getCanonicalName());
 
@@ -176,7 +77,6 @@
 				message.sendEmail();
 			} catch (MessagingException e) {
 				logger.error("Email message send failed", e);
->>>>>>> b2b79a57
 			}
 		}
 	}
@@ -186,34 +86,7 @@
 		message.setFromAddress(mailSender);
 
 		ExecutionOptions option = flow.getExecutionOptions();
-<<<<<<< HEAD
-		List<String> emailList = option.getSuccessEmails();
 
-		int execId = flow.getExecutionId();
-		
-		if (emailList != null && !emailList.isEmpty()) {
-			EmailMessage message = super.createEmailMessage(
-					"Flow '" + flow.getFlowId() + "' has succeeded on " + getAzkabanName(), 
-					"text/html", 
-					emailList);
-			
-			message.println("<h2> Execution '" + flow.getExecutionId() + "' of flow '" + flow.getFlowId() + "' has succeeded on " + getAzkabanName() + "</h2>");
-			message.println("<table>");
-			message.println("<tr><td>Start Time</td><td>" + flow.getStartTime() +"</td></tr>");
-			message.println("<tr><td>End Time</td><td>" + flow.getEndTime() +"</td></tr>");
-			message.println("<tr><td>Duration</td><td>" + Utils.formatDuration(flow.getStartTime(), flow.getEndTime()) +"</td></tr>");
-			message.println("</table>");
-			message.println("");
-			String executionUrl = super.getReferenceURL() + "executor?" + "execid=" + execId;
-			message.println("<a href=\"" + executionUrl + "\">" + flow.getFlowId() + " Execution Link</a>");
-			
-			if (!testMode) {
-				try {
-					message.sendEmail();
-				} catch (MessagingException e) {
-					logger.error("Email message send failed" , e);
-				}
-=======
 		MailCreator mailCreator = DefaultMailCreator.getCreator(option.getMailCreator());
 		logger.debug("ExecutorMailer using mail creator:" + mailCreator.getClass().getCanonicalName());
 
@@ -224,7 +97,6 @@
 				message.sendEmail();
 			} catch (MessagingException e) {
 				logger.error("Email message send failed", e);
->>>>>>> b2b79a57
 			}
 		}
 	}
