--- conflicted
+++ resolved
@@ -1,5 +1,5 @@
 /*
- * Copyright 2012 LinkedIn Corp.
+ * Copyright 2013 LinkedIn Corp.
  * 
  * Licensed under the Apache License, Version 2.0 (the "License"); you may not
  * use this file except in compliance with the License. You may obtain a copy of
@@ -25,11 +25,8 @@
 import java.util.Map;
 import java.util.Set;
 
-<<<<<<< HEAD
 import azkaban.executor.mail.DefaultMailCreator;
-=======
 import azkaban.utils.TypedMapWrapper;
->>>>>>> 416a9b0f
 
 /**
  * Execution options for submitted flows and scheduled flows
@@ -52,7 +49,8 @@
 	private static final String DISABLE = "disabled";
 	private static final String FAILURE_EMAILS_OVERRIDE = "failureEmailsOverride";
 	private static final String SUCCESS_EMAILS_OVERRIDE = "successEmailsOverride";
-	
+	private static final String MAIL_CREATOR = "mailCreator";	
+
 	private boolean notifyOnFirstFailure = true;
 	private boolean notifyOnLastFailure = false;
 	private boolean failureEmailsOverride = false;
@@ -77,11 +75,7 @@
 	
 	private Set<String> initiallyDisabledJobs = new HashSet<String>();
 	
-<<<<<<< HEAD
-	public void setFlowParameters(Map<String,String> flowParam) {
-=======
 	public void addAllFlowParameters(Map<String,String> flowParam) {
->>>>>>> 416a9b0f
 		flowParameters.putAll(flowParam);
 	}
 	
@@ -191,23 +185,7 @@
 	
 	public Map<String,Object> toObject() {
 		HashMap<String,Object> flowOptionObj = new HashMap<String,Object>();
-		
-<<<<<<< HEAD
-		flowOptionObj.put("flowParameters", this.flowParameters);
-		flowOptionObj.put("notifyOnFirstFailure", this.notifyOnFirstFailure);
-		flowOptionObj.put("notifyOnLastFailure", this.notifyOnLastFailure);
-		flowOptionObj.put("successEmails", successEmails);
-		flowOptionObj.put("failureEmails", failureEmails);
-		flowOptionObj.put("failureAction", failureAction.toString());
-		flowOptionObj.put("pipelineLevel", pipelineLevel);
-		flowOptionObj.put("pipelineExecId", pipelineExecId);
-		flowOptionObj.put("queueLevel", queueLevel);
-		flowOptionObj.put("concurrentOption", concurrentOption);
-		flowOptionObj.put("mailCreator", mailCreator);
-		flowOptionObj.put("disabled", initiallyDisabledJobs);
-		flowOptionObj.put("failureEmailsOverride", failureEmailsOverride);
-		flowOptionObj.put("successEmailsOverride", successEmailsOverride);
-=======
+
 		flowOptionObj.put(FLOW_PARAMETERS, this.flowParameters);
 		flowOptionObj.put(NOTIFY_ON_FIRST_FAILURE, this.notifyOnFirstFailure);
 		flowOptionObj.put(NOTIFY_ON_LAST_FAILURE, this.notifyOnLastFailure);
@@ -221,7 +199,7 @@
 		flowOptionObj.put(DISABLE, initiallyDisabledJobs);
 		flowOptionObj.put(FAILURE_EMAILS_OVERRIDE, failureEmailsOverride);
 		flowOptionObj.put(SUCCESS_EMAILS_OVERRIDE, successEmailsOverride);
->>>>>>> 416a9b0f
+		flowOptionObj.put(MAIL_CREATOR, mailCreator);
 		return flowOptionObj;
 	}
 	
@@ -240,31 +218,18 @@
 			options.flowParameters.putAll(wrapper.<String,String>getMap(FLOW_PARAMETERS));
 		}
 		// Failure notification
-<<<<<<< HEAD
-		if (optionsMap.containsKey("notifyOnFirstFailure")) {
-			options.notifyOnFirstFailure = (Boolean)optionsMap.get("notifyOnFirstFailure");
-		}
-		if (optionsMap.containsKey("notifyOnLastFailure")) {
-			options.notifyOnLastFailure = (Boolean)optionsMap.get("notifyOnLastFailure");
-		}
-		if (optionsMap.containsKey("concurrentOption")) {
-			options.concurrentOption = (String)optionsMap.get("concurrentOption");
-		}
-		if (optionsMap.containsKey("mailCreator")) {
-			options.mailCreator = (String)optionsMap.get("mailCreator");
-		}
-		if (optionsMap.containsKey("disabled")) {
-			options.initiallyDisabledJobs = new HashSet<String>((List<String>)optionsMap.get("disabled"));
-=======
 		options.notifyOnFirstFailure = wrapper.getBool(NOTIFY_ON_FIRST_FAILURE, options.notifyOnFirstFailure);
 		options.notifyOnLastFailure = wrapper.getBool(NOTIFY_ON_LAST_FAILURE, options.notifyOnLastFailure);
 		options.concurrentOption = wrapper.getString(CONCURRENT_OPTION, options.concurrentOption);
 		
 		if (wrapper.containsKey(DISABLE)) {
 			options.initiallyDisabledJobs = new HashSet<String>(wrapper.<String>getCollection(DISABLE));
->>>>>>> 416a9b0f
-		}
-		
+		}
+		
+		if (optionsMap.containsKey(MAIL_CREATOR)) {
+			options.mailCreator = (String)optionsMap.get(MAIL_CREATOR);
+		}
+
 		// Failure action
 		options.failureAction = FailureAction.valueOf(wrapper.getString(FAILURE_ACTION, options.failureAction.toString()));
 		options.pipelineLevel = wrapper.getInt(PIPELINE_LEVEL, options.pipelineLevel);
