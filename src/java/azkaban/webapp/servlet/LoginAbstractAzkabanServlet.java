--- conflicted
+++ resolved
@@ -62,10 +62,7 @@
 		contextType.put(".css", "text/css");
 		contextType.put(".png", "image/png");
 		contextType.put(".jpeg", "image/jpeg");
-<<<<<<< HEAD
-=======
 		contextType.put(".gif", "image/gif");
->>>>>>> b2b79a57
 		contextType.put(".jpg", "image/jpeg");
 	}
 	
