/*
 * Copyright 2012 LinkedIn Corp.
 * 
 * Licensed under the Apache License, Version 2.0 (the "License"); you may not
 * use this file except in compliance with the License. You may obtain a copy of
 * the License at
 * 
 * http://www.apache.org/licenses/LICENSE-2.0
 * 
 * Unless required by applicable law or agreed to in writing, software
 * distributed under the License is distributed on an "AS IS" BASIS, WITHOUT
 * WARRANTIES OR CONDITIONS OF ANY KIND, either express or implied. See the
 * License for the specific language governing permissions and limitations under
 * the License.
 */

package azkaban.webapp.servlet;

import java.io.IOException;
import java.io.File;
import java.util.ArrayList;
import java.util.HashMap;
import java.util.List;
import java.util.Map;

import javax.servlet.ServletConfig;
import javax.servlet.ServletException;
import javax.servlet.http.HttpServletRequest;
import javax.servlet.http.HttpServletResponse;

import azkaban.executor.ExecutableFlow;
import azkaban.executor.ExecutableFlowBase;
import azkaban.executor.ExecutableNode;
import azkaban.executor.ExecutionOptions;
import azkaban.executor.ExecutorManagerAdapter;
import azkaban.executor.ExecutionOptions.FailureAction;
import azkaban.executor.ExecutorManagerException;
import azkaban.executor.Status;
import azkaban.flow.Flow;
import azkaban.project.Project;
import azkaban.project.ProjectManager;
import azkaban.scheduler.Schedule;
import azkaban.scheduler.ScheduleManager;
import azkaban.scheduler.ScheduleManagerException;
import azkaban.user.Permission;
import azkaban.user.User;
import azkaban.user.Permission.Type;
import azkaban.utils.FileIOUtils.LogData;
import azkaban.utils.JSONUtils;
import azkaban.webapp.AzkabanWebServer;
import azkaban.webapp.session.Session;
import azkaban.webapp.plugin.PluginRegistry;
import azkaban.webapp.plugin.ViewerPlugin;

public class ExecutorServlet extends LoginAbstractAzkabanServlet {
	private static final long serialVersionUID = 1L;
	private ProjectManager projectManager;
	private ExecutorManagerAdapter executorManager;
	private ScheduleManager scheduleManager;
	private ExecutorVelocityHelper velocityHelper;

	@Override
	public void init(ServletConfig config) throws ServletException {
		super.init(config);
		AzkabanWebServer server = (AzkabanWebServer)getApplication();
		projectManager = server.getProjectManager();
		executorManager = server.getExecutorManager();
		scheduleManager = server.getScheduleManager();
		velocityHelper = new ExecutorVelocityHelper();
	}

	@Override
	protected void handleGet(HttpServletRequest req, HttpServletResponse resp, 
			Session session) throws ServletException, IOException {
		if (hasParam(req, "ajax")) {
			handleAJAXAction(req, resp, session);
		}
		else if (hasParam(req, "execid")) {
			if (hasParam(req, "job")) {
				handleExecutionJobDetailsPage(req, resp, session);
			}
			else {
				handleExecutionFlowPage(req, resp, session);
			}
		}
		else {
			handleExecutionsPage(req, resp, session);
		}
	}
	
	private void handleAJAXAction(HttpServletRequest req, 
			HttpServletResponse resp, Session session) 
			throws ServletException, IOException {
		HashMap<String, Object> ret = new HashMap<String, Object>();
		String ajaxName = getParam(req, "ajax");
		
		if (hasParam(req, "execid")) {
			int execid = getIntParam(req, "execid");
			ExecutableFlow exFlow = null;

			try {
				exFlow = executorManager.getExecutableFlow(execid);
			} catch (ExecutorManagerException e) {
				ret.put("error", "Error fetching execution '" + execid + "': " + e.getMessage());
			}

			if (exFlow == null) {
				ret.put("error", "Cannot find execution '" + execid + "'");
			}
			else {
				if (ajaxName.equals("fetchexecflow")) {
					ajaxFetchExecutableFlow(req, resp, ret, session.getUser(), exFlow);
				}
				else if (ajaxName.equals("fetchexecflowupdate")) {
					ajaxFetchExecutableFlowUpdate(req, resp, ret, session.getUser(), exFlow);
				}
				else if (ajaxName.equals("cancelFlow")) {
					ajaxCancelFlow(req, resp, ret, session.getUser(), exFlow);
				}
				else if (ajaxName.equals("pauseFlow")) {
					ajaxPauseFlow(req, resp, ret, session.getUser(), exFlow);
				}
				else if (ajaxName.equals("resumeFlow")) {
					ajaxResumeFlow(req, resp, ret, session.getUser(), exFlow);
				}
				else if (ajaxName.equals("fetchExecFlowLogs")) {
					ajaxFetchExecFlowLogs(req, resp, ret, session.getUser(), exFlow);
				}
				else if (ajaxName.equals("fetchExecJobLogs")) {
					ajaxFetchJobLogs(req, resp, ret, session.getUser(), exFlow);
				}
				else if (ajaxName.equals("fetchExecJobStats")) {
					ajaxFetchJobStats(req, resp, ret, session.getUser(), exFlow);
				}
				else if (ajaxName.equals("retryFailedJobs")) {
					ajaxRestartFailed(req, resp, ret, session.getUser(), exFlow);
				}
//				else if (ajaxName.equals("fetchLatestJobStatus")) {
//					ajaxFetchLatestJobStatus(req, resp, ret, session.getUser(), exFlow);
//				}
				else if (ajaxName.equals("flowInfo")) {
					//String projectName = getParam(req, "project");
					//Project project = projectManager.getProject(projectName);
					//String flowName = getParam(req, "flow");
					ajaxFetchExecutableFlowInfo(req, resp, ret, session.getUser(), exFlow);
				}
			}
		}
		else if (ajaxName.equals("getRunning")) {
			String projectName = getParam(req, "project");
			String flowName = getParam(req, "flow");
			ajaxGetFlowRunning(req, resp, ret, session.getUser(), projectName, flowName);
		}
		else if (ajaxName.equals("flowInfo")) {
			String projectName = getParam(req, "project");
			String flowName = getParam(req, "flow");
			ajaxFetchFlowInfo(req, resp, ret, session.getUser(), projectName, flowName);
		}
		else {
			String projectName = getParam(req, "project");
			
			ret.put("project", projectName);
			if (ajaxName.equals("executeFlow")) {
				ajaxAttemptExecuteFlow(req, resp, ret, session.getUser());
			}
		}
		if (ret != null) {
			this.writeJSON(resp, ret);
		}
	}

	@Override
	protected void handlePost(HttpServletRequest req, HttpServletResponse resp, 
			Session session) throws ServletException, IOException {
		if (hasParam(req, "ajax")) {
			handleAJAXAction(req, resp, session);
		}
	}
	
	private void handleExecutionJobDetailsPage(HttpServletRequest req, HttpServletResponse resp, Session session) throws ServletException, IOException {
		Page page = newPage(req, resp, session, "azkaban/webapp/servlet/velocity/jobdetailspage.vm");
		User user = session.getUser();
		int execId = getIntParam(req, "execid");
		String jobId = getParam(req, "job");
		int attempt = getIntParam(req, "attempt", 0);
		page.add("execid", execId);
		page.add("jobid", jobId);
		page.add("attempt", attempt);
		
		ExecutableFlow flow = null;
		try {
			flow = executorManager.getExecutableFlow(execId);
			if (flow == null) {
				page.add("errorMsg", "Error loading executing flow " + execId + ": not found.");
				page.render();
				return;
			}

			ExecutableNode node = flow.getExecutableNode(jobId);
			if (node == null) {
				page.add("errorMsg", "Job " + jobId + " doesn't exist in " + flow.getExecutionId());
				return;
			}
		
			List<ViewerPlugin> jobViewerPlugins = PluginRegistry.getRegistry()
					.getViewerPluginsForJobType(node.getType());
			page.add("jobViewerPlugins", jobViewerPlugins);
		}
		catch (ExecutorManagerException e) {
			page.add("errorMsg", "Error loading executing flow: " + e.getMessage());
			page.render();
			return;
		}
		
		int projectId = flow.getProjectId();
		Project project = getProjectPageByPermission(page, projectId, user, Type.READ);
		if (project == null) {
			page.render();
			return;
		}
<<<<<<< HEAD
		
		ExecutableNode node = flow.getExecutableNodePath(jobId);
=======

>>>>>>> 00fce49b
		page.add("projectName", project.getName());
		page.add("flowid", flow.getId());
		page.add("parentflowid", node.getParentFlow().getFlowId());
		page.add("jobname", node.getId());
		
		page.render();
	}
	
	private void handleExecutionsPage(HttpServletRequest req, HttpServletResponse resp, Session session) throws ServletException, IOException {
		Page page = newPage(req, resp, session, "azkaban/webapp/servlet/velocity/executionspage.vm");

		List<ExecutableFlow> runningFlows = executorManager.getRunningFlows();
		page.add("runningFlows", runningFlows.isEmpty() ? null : runningFlows);
		
		List<ExecutableFlow> finishedFlows = executorManager.getRecentlyFinishedFlows();
		page.add("recentlyFinished", finishedFlows.isEmpty() ? null : finishedFlows);
		page.add("vmutils", velocityHelper);
		page.render();
	}
	
	private void handleExecutionFlowPage(HttpServletRequest req, HttpServletResponse resp, Session session) throws ServletException, IOException {
		Page page = newPage(req, resp, session, "azkaban/webapp/servlet/velocity/executingflowpage.vm");
		User user = session.getUser();
		int execId = getIntParam(req, "execid");
		page.add("execid", execId);

		ExecutableFlow flow = null;
		try {
			flow = executorManager.getExecutableFlow(execId);
			if (flow == null) {
				page.add("errorMsg", "Error loading executing flow " + execId + " not found.");
				page.render();
				return;
			}
		} catch (ExecutorManagerException e) {
			page.add("errorMsg", "Error loading executing flow: " + e.getMessage());
			page.render();
			return;
		}
		
		int projectId = flow.getProjectId();
		Project project = getProjectPageByPermission(page, projectId, user, Type.READ);
		if(project == null) {
			page.render();
			return;
		}
		
		page.add("projectId", project.getId());
		page.add("projectName", project.getName());
		page.add("flowid", flow.getFlowId());
		
		page.render();
	}
	
	protected Project getProjectPageByPermission(Page page, int projectId, User user, Permission.Type type) {
		Project project = projectManager.getProject(projectId);
		
		if (project == null) {
			page.add("errorMsg", "Project " + project + " not found.");
		}
		else if (!hasPermission(project, user, type)) {
			page.add("errorMsg", "User " + user.getUserId() + " doesn't have " + type.name() + " permissions on " + project.getName());
		}
		else {
			return project;
		}
		
		return null;
	}

	protected Project getProjectAjaxByPermission(Map<String, Object> ret, String projectName, User user, Permission.Type type) {
		Project project = projectManager.getProject(projectName);
		
		if (project == null) {
			ret.put("error", "Project '" + project + "' not found.");
		}
		else if (!hasPermission(project, user, type)) {
			ret.put("error", "User '" + user.getUserId() + "' doesn't have " + type.name() + " permissions on " + project.getName());
		}
		else {
			return project;
		}
		
		return null;
	}
	
	protected Project getProjectAjaxByPermission(Map<String, Object> ret, int projectId, User user, Permission.Type type) {
		Project project = projectManager.getProject(projectId);
		
		if (project == null) {
			ret.put("error", "Project '" + project + "' not found.");
		}
		else if (!hasPermission(project, user, type)) {
			ret.put("error", "User '" + user.getUserId() + "' doesn't have " + type.name() + " permissions on " + project.getName());
		}
		else {
			return project;
		}

		return null;
	}	

//	private void ajaxFetchLatestJobStatus(HttpServletRequest req,HttpServletResponse resp, HashMap<String, Object> ret, User user, ExecutableFlow exFlow) {
//		Project project = getProjectAjaxByPermission(ret, exFlow.getProjectId(), user, Type.READ);
//		if (project == null) {
//			ret.put("error", "Project doesn't exist or incorrect access permission.");
//			return;
//		}
//		
//		String projectName;
//		String flowName;
//		String jobName;
//		try {
//			projectName = getParam(req, "projectName");
//			flowName = getParam(req, "flowName");
//			jobName = getParam(req, "jobName");
//		} catch (Exception e) {
//			ret.put("error", e.getMessage());
//			return;
//		}
//		
//		try {
//			ExecutableNode node = exFlow.getExecutableNode(jobId);
//			if (node == null) {
//				ret.put("error", "Job " + jobId + " doesn't exist in " + exFlow.getExecutionId());
//				return;
//			}
//			
//			int attempt = this.getIntParam(req, "attempt", node.getAttempt());
//			LogData data = executorManager.getExecutionJobLog(exFlow, jobId, offset, length, attempt);
//			if (data == null) {
//				ret.put("length", 0);
//				ret.put("offset", offset);
//				ret.put("data", "");
//			}
//			else {
//				ret.put("length", data.getLength());
//				ret.put("offset", data.getOffset());
//				ret.put("data", data.getData());
//			}
//		} catch (ExecutorManagerException e) {
//			throw new ServletException(e);
//		}
//		
//	}

	private void ajaxRestartFailed(HttpServletRequest req, HttpServletResponse resp, HashMap<String, Object> ret, User user, ExecutableFlow exFlow) throws ServletException {
		Project project = getProjectAjaxByPermission(ret, exFlow.getProjectId(), user, Type.EXECUTE);
		if (project == null) {
			return;
		}
		
		if (exFlow.getStatus() == Status.FAILED || exFlow.getStatus() == Status.SUCCEEDED) {
			ret.put("error", "Flow has already finished. Please re-execute.");
			return;
		}
		
		try {
			executorManager.retryFailures(exFlow, user.getUserId());
		} catch (ExecutorManagerException e) {
			ret.put("error", e.getMessage());
		}
	}

	/**
	 * Gets the logs through plain text stream to reduce memory overhead.
	 * 
	 * @param req
	 * @param resp
	 * @param user
	 * @param exFlow
	 * @throws ServletException
	 */
	private void ajaxFetchExecFlowLogs(HttpServletRequest req, HttpServletResponse resp, HashMap<String, Object> ret, User user, ExecutableFlow exFlow) throws ServletException {
		Project project = getProjectAjaxByPermission(ret, exFlow.getProjectId(), user, Type.READ);
		if (project == null) {
			return;
		}
		
		int offset = this.getIntParam(req, "offset");
		int length = this.getIntParam(req, "length");
		
		resp.setCharacterEncoding("utf-8");

		try {
			LogData data = executorManager.getExecutableFlowLog(exFlow, offset, length);
			if (data == null) {
				ret.put("length", 0);
				ret.put("offset", offset);
				ret.put("data", "");
			}
			else {
				ret.put("length", data.getLength());
				ret.put("offset", data.getOffset());
				ret.put("data", data.getData());
			}
		} catch (ExecutorManagerException e) {
			throw new ServletException(e);
		}
	}
	
	/**
	 * Gets the logs through ajax plain text stream to reduce memory overhead.
	 * 
	 * @param req
	 * @param resp
	 * @param user
	 * @param exFlow
	 * @throws ServletException
	 */
	private void ajaxFetchJobLogs(HttpServletRequest req, HttpServletResponse resp, HashMap<String, Object> ret, User user, ExecutableFlow exFlow) throws ServletException {
		Project project = getProjectAjaxByPermission(ret, exFlow.getProjectId(), user, Type.READ);
		if (project == null) {
			return;
		}
		
		int offset = this.getIntParam(req, "offset");
		int length = this.getIntParam(req, "length");
		
		String jobId = this.getParam(req, "jobId");
		resp.setCharacterEncoding("utf-8");

		try {
			ExecutableNode node = exFlow.getExecutableNodePath(jobId);
			if (node == null) {
				ret.put("error", "Job " + jobId + " doesn't exist in " + exFlow.getExecutionId());
				return;
			}
			
			int attempt = this.getIntParam(req, "attempt", node.getAttempt());
			LogData data = executorManager.getExecutionJobLog(exFlow, jobId, offset, length, attempt);
			if (data == null) {
				ret.put("length", 0);
				ret.put("offset", offset);
				ret.put("data", "");
			}
			else {
				ret.put("length", data.getLength());
				ret.put("offset", data.getOffset());
				ret.put("data", data.getData());
			}
		} catch (ExecutorManagerException e) {
			throw new ServletException(e);
		}
	}
	
<<<<<<< HEAD
	private void ajaxFetchJobStats(HttpServletRequest req,
			HttpServletResponse resp, HashMap<String, Object> ret, User user,
			ExecutableFlow exFlow) throws ServletException {
		Project project = getProjectAjaxByPermission(ret,
				exFlow.getProjectId(), user, Type.READ);
=======
	private void ajaxFetchJobStats(
			HttpServletRequest req, 
			HttpServletResponse resp, 
			HashMap<String, Object> ret, 
			User user, 
			ExecutableFlow exFlow) throws ServletException {
		Project project = getProjectAjaxByPermission(
				ret, exFlow.getProjectId(), user, Type.READ);
>>>>>>> 00fce49b
		if (project == null) {
			return;
		}

		String jobId = this.getParam(req, "jobid");
		resp.setCharacterEncoding("utf-8");
<<<<<<< HEAD
		String statsFilePath = null;
		try {
			ExecutableNode node = exFlow.getExecutableNode(jobId);
			if (node == null) {
				ret.put("error",
						"Job " + jobId + " doesn't exist in "
								+ exFlow.getExecutionId());
				return;
			}

			statsFilePath = statsDir + "/" + exFlow.getExecutionId() + "-"
					+ jobId + "-stats.json";
			File statsFile = new File(statsFilePath);
			@SuppressWarnings("unchecked")
			List<Object> jsonObj = (ArrayList<Object>) JSONUtils.parseJSONFromFile(statsFile);
			ret.put("jobStats", jsonObj);
		} catch (IOException e) {
			ret.put("error", "Cannot open stats file: " + statsFilePath);
=======
		try {
			ExecutableNode node = exFlow.getExecutableNode(jobId);
			if (node == null) {
				ret.put("error", "Job " + jobId + " doesn't exist in " + 
						exFlow.getExecutionId());
				return;
			}

			List<Object> jsonObj = executorManager.getExecutionJobStats(
					exFlow, jobId, node.getAttempt());
			ret.put("jobStats", jsonObj);
		}
		catch (ExecutorManagerException e) {
			ret.put("error", "Error retrieving stats for job " + jobId);
>>>>>>> 00fce49b
			return;
		}
	}

	private void ajaxFetchFlowInfo(HttpServletRequest req, HttpServletResponse resp, HashMap<String, Object> ret, User user, String projectName, String flowId) throws ServletException {
		Project project = getProjectAjaxByPermission(ret, projectName, user, Type.READ);
		if (project == null) {
			return;
		}
		
		Flow flow = project.getFlow(flowId);
		if (flow == null) {
			ret.put("error", "Error loading flow. Flow " + flowId + " doesn't exist in " + projectName);
			return;
		}
		
		ret.put("successEmails", flow.getSuccessEmails());
		ret.put("failureEmails", flow.getFailureEmails());
		
		Schedule sflow = null;
		try {
			for (Schedule sched: scheduleManager.getSchedules()) {
				if (sched.getProjectId() == project.getId() && sched.getFlowName().equals(flowId)) {
					sflow = sched;
					break;
				}
			}
		} catch (ScheduleManagerException e) {
			// TODO Auto-generated catch block
			throw new ServletException(e);
		}
		
		if (sflow != null) {
			ret.put("scheduled", sflow.getNextExecTime());
		}
	}

	private void ajaxFetchExecutableFlowInfo(HttpServletRequest req, HttpServletResponse resp, HashMap<String, Object> ret, User user, ExecutableFlow exflow) throws ServletException {
		Project project = getProjectAjaxByPermission(ret, exflow.getProjectId(), user, Type.READ);
		if (project == null) {
			return;
		}
		
		Flow flow = project.getFlow(exflow.getFlowId());
		if (flow == null) {
			ret.put("error", "Error loading flow. Flow " + exflow.getFlowId() + " doesn't exist in " + exflow.getProjectId());
			return;
		}
		
		ExecutionOptions options = exflow.getExecutionOptions();
		
		ret.put("successEmails", options.getSuccessEmails());
		ret.put("failureEmails", options.getFailureEmails());
		ret.put("flowParam", options.getFlowParameters());
		
		FailureAction action = options.getFailureAction();
		String failureAction = null;
		switch (action) {
			case FINISH_CURRENTLY_RUNNING:
				failureAction = "finishCurrent";
				break;
			case CANCEL_ALL:
				failureAction = "cancelImmediately";
				break;
			case FINISH_ALL_POSSIBLE:
				failureAction = "finishPossible";
				break;
		}
		ret.put("failureAction", failureAction);
		
		ret.put("notifyFailureFirst", options.getNotifyOnFirstFailure());
		ret.put("notifyFailureLast", options.getNotifyOnLastFailure());
		
		ret.put("failureEmailsOverride", options.isFailureEmailsOverridden());
		ret.put("successEmailsOverride", options.isSuccessEmailsOverridden());
		
		ret.put("concurrentOptions", options.getConcurrentOption());
		ret.put("pipelineLevel", options.getPipelineLevel());
		ret.put("pipelineExecution", options.getPipelineExecutionId());
		ret.put("queueLevel", options.getQueueLevel());

		HashMap<String, String> nodeStatus = new HashMap<String, String>();
		for (ExecutableNode node : exflow.getExecutableNodes()) {
			nodeStatus.put(node.getId(), node.getStatus().toString());
		}
		ret.put("nodeStatus", nodeStatus);
		ret.put("disabled", options.getDisabledJobs());
	}
	
	private void ajaxCancelFlow(HttpServletRequest req, HttpServletResponse resp, HashMap<String, Object> ret, User user, ExecutableFlow exFlow) throws ServletException{
		Project project = getProjectAjaxByPermission(ret, exFlow.getProjectId(), user, Type.EXECUTE);
		if (project == null) {
			return;
		}

		try {
			executorManager.cancelFlow(exFlow, user.getUserId());
		} catch (ExecutorManagerException e) {
			ret.put("error", e.getMessage());
		}
	}

	private void ajaxGetFlowRunning(HttpServletRequest req, HttpServletResponse resp, HashMap<String, Object> ret, User user, String projectId, String flowId) throws ServletException{
		Project project = getProjectAjaxByPermission(ret, projectId, user, Type.EXECUTE);
		if (project == null) {
			return;
		}
		
		List<Integer> refs = executorManager.getRunningFlows(project.getId(), flowId);
		if (!refs.isEmpty()) {
			ret.put("execIds", refs);
		}
	}

	private void ajaxPauseFlow(HttpServletRequest req, HttpServletResponse resp, HashMap<String, Object> ret, User user, ExecutableFlow exFlow) throws ServletException{
		Project project = getProjectAjaxByPermission(ret, exFlow.getProjectId(), user, Type.EXECUTE);
		if (project == null) {
			return;
		}

		try {
			executorManager.pauseFlow(exFlow, user.getUserId());
		} catch (ExecutorManagerException e) {
			ret.put("error", e.getMessage());
		}
	}

	private void ajaxResumeFlow(HttpServletRequest req, HttpServletResponse resp, HashMap<String, Object> ret, User user, ExecutableFlow exFlow) throws ServletException{
		Project project = getProjectAjaxByPermission(ret, exFlow.getProjectId(), user, Type.EXECUTE);
		if (project == null) {
			return;
		}

		try {
			executorManager.resumeFlow(exFlow, user.getUserId());
		} catch (ExecutorManagerException e) {
			ret.put("resume", e.getMessage());
		}
	}
	
	private Map<String,Object> getExecutableFlowUpdateInfo(ExecutableNode node, long lastUpdateTime) {
		HashMap<String, Object> nodeObj = new HashMap<String,Object>();
		if (node instanceof ExecutableFlowBase) {
			ExecutableFlowBase base = (ExecutableFlowBase)node;
			ArrayList<Map<String, Object>> nodeList = new ArrayList<Map<String, Object>>();
			
			for (ExecutableNode subNode: base.getExecutableNodes()) {
				Map<String,Object> subNodeObj = getExecutableFlowUpdateInfo(subNode, lastUpdateTime);
				if (!subNodeObj.isEmpty()) {
					nodeList.add(subNodeObj);
				}
			}
			
			if (!nodeList.isEmpty()) {
				nodeObj.put("flow", base.getFlowId());
				nodeObj.put("nodes", nodeList);
			}
		}
		
		if (node.getUpdateTime() > lastUpdateTime || !nodeObj.isEmpty()) {
			nodeObj.put("id", node.getId());
			nodeObj.put("status", node.getStatus());
			nodeObj.put("startTime", node.getStartTime());
			nodeObj.put("endTime", node.getEndTime());
			nodeObj.put("updateTime", node.getUpdateTime());
			
			nodeObj.put("attempt", node.getAttempt());
			if (node.getAttempt() > 0) {
				nodeObj.put("pastAttempts", node.getAttemptObjects());
			}
		}
		
		return nodeObj;
	}
	
	private Map<String,Object> getExecutableNodeInfo(ExecutableNode node) {
		HashMap<String, Object> nodeObj = new HashMap<String,Object>();
		nodeObj.put("id", node.getId());
		nodeObj.put("status", node.getStatus());
		nodeObj.put("startTime", node.getStartTime());
		nodeObj.put("endTime", node.getEndTime());
		nodeObj.put("updateTime", node.getUpdateTime());
		nodeObj.put("type", node.getType());
		nodeObj.put("nestedId", node.getNestedId());
		
		nodeObj.put("attempt", node.getAttempt());
		if (node.getAttempt() > 0) {
			nodeObj.put("pastAttempts", node.getAttemptObjects());
		}
		
		if (node.getInNodes() != null && !node.getInNodes().isEmpty()) {
			nodeObj.put("in", node.getInNodes());
		}
		
		if (node instanceof ExecutableFlowBase) {
			ExecutableFlowBase base = (ExecutableFlowBase)node;
			ArrayList<Map<String, Object>> nodeList = new ArrayList<Map<String, Object>>();
			
			for (ExecutableNode subNode: base.getExecutableNodes()) {
				Map<String,Object> subNodeObj = getExecutableNodeInfo(subNode);
				if (!subNodeObj.isEmpty()) {
					nodeList.add(subNodeObj);
				}
			}
			
			nodeObj.put("flow", base.getFlowId());
			nodeObj.put("nodes", nodeList);
			nodeObj.put("flowId", base.getFlowId());
		}
		
		return nodeObj;
	}
	
	private void ajaxFetchExecutableFlowUpdate(
			HttpServletRequest req,
			HttpServletResponse resp, 
			HashMap<String, Object> ret, 
			User user,
			ExecutableFlow exFlow) throws ServletException {
		Long lastUpdateTime = Long.parseLong(getParam(req, "lastUpdateTime"));
		System.out.println("Fetching " + exFlow.getExecutionId());

		Project project = getProjectAjaxByPermission(ret, exFlow.getProjectId(), user, Type.READ);
		if (project == null) {
			return;
		}
		
		Map<String, Object> map = getExecutableFlowUpdateInfo(exFlow, lastUpdateTime);
		map.put("status", exFlow.getStatus());
		map.put("startTime", exFlow.getStartTime());
		map.put("endTime",	exFlow.getEndTime());
		map.put("updateTime", exFlow.getUpdateTime());
		ret.putAll(map);
	}

	private void ajaxFetchExecutableFlow(
			HttpServletRequest req, 
			HttpServletResponse resp, 
			HashMap<String, Object> ret, 
			User user,
			ExecutableFlow exFlow) throws ServletException {
		System.out.println("Fetching " + exFlow.getExecutionId());

		Project project = getProjectAjaxByPermission(ret,
				exFlow.getProjectId(), user, Type.READ);
		if (project == null) {
			return;
		}

		ret.put("submitTime", exFlow.getSubmitTime());
		ret.put("submitUser", exFlow.getSubmitUser());
		ret.put("execid", exFlow.getExecutionId());
		ret.put("projectId", exFlow.getProjectId());
		ret.put("project", project.getName());
		
		Map<String,Object> flowObj = getExecutableNodeInfo(exFlow);
		ret.putAll(flowObj);
	}

	private void ajaxAttemptExecuteFlow(HttpServletRequest req,
			HttpServletResponse resp, HashMap<String, Object> ret, User user)
			throws ServletException {
		String projectName = getParam(req, "project");
		String flowId = getParam(req, "flow");
		
		Project project = getProjectAjaxByPermission(ret, projectName, user, Type.EXECUTE);
		if (project == null) {
			ret.put("error", "Project '" + projectName + "' doesn't exist.");
			return;
		}

		ret.put("flow", flowId);
		Flow flow = project.getFlow(flowId);
		if (flow == null) {
			ret.put("error", "Flow '" + flowId + "' cannot be found in project " + project);
			return;
		}
		
		ajaxExecuteFlow(req, resp, ret, user);
	}
	
	private void ajaxExecuteFlow(HttpServletRequest req, HttpServletResponse resp, HashMap<String, Object> ret, User user) throws ServletException {
		String projectName = getParam(req, "project");
		String flowId = getParam(req, "flow");
		
		Project project = getProjectAjaxByPermission(ret, projectName, user, Type.EXECUTE);
		if (project == null) {
			ret.put("error", "Project '" + projectName + "' doesn't exist.");
			return;
		}

		ret.put("flow", flowId);
		Flow flow = project.getFlow(flowId);
		if (flow == null) {
			ret.put("error", "Flow '" + flowId + "' cannot be found in project " + project);
			return;
		}
		
		ExecutableFlow exflow = new ExecutableFlow(project, flow);
		exflow.setSubmitUser(user.getUserId());
		exflow.addAllProxyUsers(project.getProxyUsers());

		ExecutionOptions options = HttpRequestUtils.parseFlowOptions(req);
		exflow.setExecutionOptions(options);
		if (!options.isFailureEmailsOverridden()) {
			options.setFailureEmails(flow.getFailureEmails());
		}
		if (!options.isSuccessEmailsOverridden()) {
			options.setSuccessEmails(flow.getSuccessEmails());
		}
		options.setMailCreator(flow.getMailCreator());

		try {
			String message = executorManager.submitExecutableFlow(exflow, user.getUserId());
			ret.put("message", message);
		}
		catch (ExecutorManagerException e) {
			e.printStackTrace();
			ret.put("error", "Error submitting flow " + exflow.getFlowId() + ". " + e.getMessage());
		}

		ret.put("execid", exflow.getExecutionId());
	}
	
	public class ExecutorVelocityHelper {
		public String getProjectName(int id) {
			Project project = projectManager.getProject(id);
			if (project == null) {
				return String.valueOf(id);
			}
			
			return project.getName();
		}
	}
}<|MERGE_RESOLUTION|>--- conflicted
+++ resolved
@@ -17,7 +17,6 @@
 package azkaban.webapp.servlet;
 
 import java.io.IOException;
-import java.io.File;
 import java.util.ArrayList;
 import java.util.HashMap;
 import java.util.List;
@@ -46,7 +45,6 @@
 import azkaban.user.User;
 import azkaban.user.Permission.Type;
 import azkaban.utils.FileIOUtils.LogData;
-import azkaban.utils.JSONUtils;
 import azkaban.webapp.AzkabanWebServer;
 import azkaban.webapp.session.Session;
 import azkaban.webapp.plugin.PluginRegistry;
@@ -188,6 +186,7 @@
 		page.add("attempt", attempt);
 		
 		ExecutableFlow flow = null;
+		ExecutableNode node = null;
 		try {
 			flow = executorManager.getExecutableFlow(execId);
 			if (flow == null) {
@@ -196,7 +195,7 @@
 				return;
 			}
 
-			ExecutableNode node = flow.getExecutableNode(jobId);
+			node = flow.getExecutableNodePath(jobId);
 			if (node == null) {
 				page.add("errorMsg", "Job " + jobId + " doesn't exist in " + flow.getExecutionId());
 				return;
@@ -218,12 +217,7 @@
 			page.render();
 			return;
 		}
-<<<<<<< HEAD
-		
-		ExecutableNode node = flow.getExecutableNodePath(jobId);
-=======
-
->>>>>>> 00fce49b
+		
 		page.add("projectName", project.getName());
 		page.add("flowid", flow.getId());
 		page.add("parentflowid", node.getParentFlow().getFlowId());
@@ -470,13 +464,6 @@
 		}
 	}
 	
-<<<<<<< HEAD
-	private void ajaxFetchJobStats(HttpServletRequest req,
-			HttpServletResponse resp, HashMap<String, Object> ret, User user,
-			ExecutableFlow exFlow) throws ServletException {
-		Project project = getProjectAjaxByPermission(ret,
-				exFlow.getProjectId(), user, Type.READ);
-=======
 	private void ajaxFetchJobStats(
 			HttpServletRequest req, 
 			HttpServletResponse resp, 
@@ -485,35 +472,15 @@
 			ExecutableFlow exFlow) throws ServletException {
 		Project project = getProjectAjaxByPermission(
 				ret, exFlow.getProjectId(), user, Type.READ);
->>>>>>> 00fce49b
 		if (project == null) {
 			return;
 		}
 
 		String jobId = this.getParam(req, "jobid");
 		resp.setCharacterEncoding("utf-8");
-<<<<<<< HEAD
-		String statsFilePath = null;
-		try {
-			ExecutableNode node = exFlow.getExecutableNode(jobId);
-			if (node == null) {
-				ret.put("error",
-						"Job " + jobId + " doesn't exist in "
-								+ exFlow.getExecutionId());
-				return;
-			}
-
-			statsFilePath = statsDir + "/" + exFlow.getExecutionId() + "-"
-					+ jobId + "-stats.json";
-			File statsFile = new File(statsFilePath);
-			@SuppressWarnings("unchecked")
-			List<Object> jsonObj = (ArrayList<Object>) JSONUtils.parseJSONFromFile(statsFile);
-			ret.put("jobStats", jsonObj);
-		} catch (IOException e) {
-			ret.put("error", "Cannot open stats file: " + statsFilePath);
-=======
-		try {
-			ExecutableNode node = exFlow.getExecutableNode(jobId);
+
+		try {
+			ExecutableNode node = exFlow.getExecutableNodePath(jobId);
 			if (node == null) {
 				ret.put("error", "Job " + jobId + " doesn't exist in " + 
 						exFlow.getExecutionId());
@@ -526,7 +493,6 @@
 		}
 		catch (ExecutorManagerException e) {
 			ret.put("error", "Error retrieving stats for job " + jobId);
->>>>>>> 00fce49b
 			return;
 		}
 	}
