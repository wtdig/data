/*
 * Copyright 2012 LinkedIn Corp.
 * 
 * Licensed under the Apache License, Version 2.0 (the "License"); you may not
 * use this file except in compliance with the License. You may obtain a copy of
 * the License at
 * 
 * http://www.apache.org/licenses/LICENSE-2.0
 * 
 * Unless required by applicable law or agreed to in writing, software
 * distributed under the License is distributed on an "AS IS" BASIS, WITHOUT
 * WARRANTIES OR CONDITIONS OF ANY KIND, either express or implied. See the
 * License for the specific language governing permissions and limitations under
 * the License.
 */

azkaban.JobListView = Backbone.View.extend({
	events: {
		"keyup input": "filterJobs",
<<<<<<< HEAD
		"click .job": "handleJobClick",
		"click .resetPanZoomBtn": "handleResetPanZoom",
		"contextmenu li": "handleContextMenuClick"
=======
		"click li": "handleJobClick",
		"click .resetPanZoomBtn" : "handleResetPanZoom",
		"change .autoPanZoom" : "handleAutoPanZoom",
		"contextmenu li" : "handleContextMenuClick"
>>>>>>> 416a9b0f
	},
	
	initialize: function(settings) {
		this.model.bind('change:selected', this.handleSelectionChange, this);
		this.model.bind('change:disabled', this.handleDisabledChange, this);
		this.model.bind('change:graph', this.render, this);
		this.model.bind('change:update', this.handleStatusUpdate, this);
		
		this.filterInput = $(this.el).find("#filter");
		this.list = $(this.el).find("#list");
		this.contextMenu = settings.contextMenuCallback;
		this.listNodes = {};
	},
	
	filterJobs: function(self) {
		var filter = this.filterInput.val();
		if (filter && filter.trim() != "") {
			filter = filter.trim();
			if (filter == "") {
				if (this.filter) {
					this.jobs.children().each(function(){
						var a = $(this).find("a");
						$(a).html(this.jobid);
						$(this).show();
					});
				}
				this.filter = null;
				return;
			}
		}
		else {
			if (this.filter) {
				this.jobs.children().each(function(){
					var a = $(this).find("a");
					$(a).html(this.jobid);
					$(this).show();
				});
			}
				
			this.filter = null;
			return;
		}
		
		this.jobs.children().each(function() {
			var jobid = this.jobid;
			var index = jobid.indexOf(filter);
			if (index != -1) {
				var a = $(this).find("a");
				var endIndex = index + filter.length;
				var newHTML = jobid.substring(0, index) + "<span>" + 
						jobid.substring(index, endIndex) + "</span>" + 
						jobid.substring(endIndex, jobid.length);
				
				$(a).html(newHTML);
				$(this).show();
			}
			else {
				$(this).hide();
			}
		});
			
		this.filter = filter;
	},
	
	handleStatusUpdate: function(evt) {
		var updateData = this.model.get("update");
		if (updateData.nodes) {
			for (var i = 0; i < updateData.nodes.length; ++i) {
				var updateNode = updateData.nodes[i];
				var job = this.listNodes[updateNode.id];
				$(job).removeClass();
				$(job).addClass("list-group-item");
				$(job).addClass(updateNode.status);
			}
		}
	},
	
	assignInitialStatus: function(evt) {
		var data = this.model.get("data");
		for (var i = 0; i < data.nodes.length; ++i) {
			var updateNode = data.nodes[i];
			var job = this.listNodes[updateNode.id];
      if (!$(job).hasClass("list-group-item")) {
        $(job).addClass("list-group-item");
      }
			$(job).addClass(updateNode.status);
		}
	},
	
	render: function(self) {
		var data = this.model.get("data");
		var nodes = data.nodes;
		
		this.listNodes = {}; 
		if (nodes.length == 0) {
			console.log("No results");
			return;
		};
	
		var nodeArray = nodes.slice(0);
		nodeArray.sort(function(a, b) {
			var diff = a.y - b.y;
			if (diff == 0) {
				return a.x - b.x;
			}
			else {
				return diff;
			}
		});
		
		var list = this.list;
		this.jobs = $(list);
		for (var i = 0; i < nodeArray.length; ++i) {
			var a = document.createElement("a");
			$(a).addClass('list-group-item').addClass('job');
      $(a).attr('href', '#');
      
      var iconDiv = document.createElement('div');
      $(iconDiv).addClass('icon');
      $(a).append(iconDiv);
			$(a).append(nodeArray[i].id);
			$(list).append(a);
			a.jobid = nodeArray[i].id;
			this.listNodes[nodeArray[i].id] = a;
		}
		
		this.assignInitialStatus(self);
		this.handleDisabledChange(self);
	},
	
	handleContextMenuClick: function(evt) {
		if (this.contextMenu) {
			this.contextMenu(evt);
			return false;
		}
	},
	
	handleJobClick: function(evt) {
		var jobid = evt.currentTarget.jobid;
		if (!evt.currentTarget.jobid) {
			return;
		}
		
		if (this.model.has("selected")) {
			var selected = this.model.get("selected");
			if (selected == jobid) {
				this.model.unset("selected");
			}
			else {
				this.model.set({"selected": jobid});
			}
		}
		else {
			this.model.set({"selected": jobid});
		}
	},
	
	handleDisabledChange: function(evt) {
		var disabledMap = this.model.get("disabled");
		var nodes = this.model.get("nodes");
		
		for(var id in nodes) {
			if (disabledMap[id]) {
				$(this.listNodes[id]).addClass("nodedisabled");
			}
			else {
				$(this.listNodes[id]).removeClass("nodedisabled");
			}
		}
	},
	
	handleSelectionChange: function(evt) {
		if (!this.model.hasChanged("selected")) {
			return;
		}
		
		var previous = this.model.previous("selected");
		var current = this.model.get("selected");
		
		if (previous) {
			$(this.listNodes[previous]).removeClass("active");
		}
		
		if (current) {
			$(this.listNodes[current]).addClass("active");
		}
	},
	
	handleResetPanZoom: function(evt) {
		this.model.trigger("resetPanZoom");
	},
	handleAutoPanZoom: function(evt) {
		this.model.set({"autoPanZoom": $(evt.currentTarget).is(':checked')});
	}
});<|MERGE_RESOLUTION|>--- conflicted
+++ resolved
@@ -17,16 +17,10 @@
 azkaban.JobListView = Backbone.View.extend({
 	events: {
 		"keyup input": "filterJobs",
-<<<<<<< HEAD
 		"click .job": "handleJobClick",
 		"click .resetPanZoomBtn": "handleResetPanZoom",
 		"contextmenu li": "handleContextMenuClick"
-=======
-		"click li": "handleJobClick",
-		"click .resetPanZoomBtn" : "handleResetPanZoom",
 		"change .autoPanZoom" : "handleAutoPanZoom",
-		"contextmenu li" : "handleContextMenuClick"
->>>>>>> 416a9b0f
 	},
 	
 	initialize: function(settings) {
