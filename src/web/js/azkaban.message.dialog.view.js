/*
 * Copyright 2012 LinkedIn Corp.
 * 
 * Licensed under the Apache License, Version 2.0 (the "License"); you may not
 * use this file except in compliance with the License. You may obtain a copy of
 * the License at
 * 
 * http://www.apache.org/licenses/LICENSE-2.0
 * 
 * Unless required by applicable law or agreed to in writing, software
 * distributed under the License is distributed on an "AS IS" BASIS, WITHOUT
 * WARRANTIES OR CONDITIONS OF ANY KIND, either express or implied. See the
 * License for the specific language governing permissions and limitations under
 * the License.
 */

$.namespace('azkaban');

var messageDialogView;
azkaban.MessageDialogView = Backbone.View.extend({
	events: {
	},

<<<<<<< HEAD
	initialize: function(settings) {
	},
	
	show: function(title, message, callback) {
		$("#azkaban-message-dialog-title").text(title);
		$("#azkaban-message-dialog-text").text(message);
		this.callback = callback;
		$(this.el).on('hidden.bs.modal', function() {
			if (callback) {
				callback.call();
			}
		});
		$(this.el).modal();
	}
=======
  },
  show: function(title, message, callback) {
  	$("#azkabanMessageDialogTitle").text(title);
  	$("#azkabanMessageDialogText").text(message);
  	this.callback = callback;
  	
      $(this.el).modal({
          position: ["20%",],
          closeClass: "continueclass",
          containerId: 'confirm-container',
          containerCss: {
            'height': '220px',
            'width': '565px'
          },
          onShow: function (dialog) {
          },
          onClose: function() {
          	if (callback) {
          		callback.call();
          	}
          	$.modal.close();
          }
     });
  }
>>>>>>> 44fd1646
});


$(function() {
	messageDialogView = new azkaban.MessageDialogView({
		el: $('#azkaban-message-dialog')
	});
});<|MERGE_RESOLUTION|>--- conflicted
+++ resolved
@@ -21,7 +21,6 @@
 	events: {
 	},
 
-<<<<<<< HEAD
 	initialize: function(settings) {
 	},
 	
@@ -36,34 +35,7 @@
 		});
 		$(this.el).modal();
 	}
-=======
-  },
-  show: function(title, message, callback) {
-  	$("#azkabanMessageDialogTitle").text(title);
-  	$("#azkabanMessageDialogText").text(message);
-  	this.callback = callback;
-  	
-      $(this.el).modal({
-          position: ["20%",],
-          closeClass: "continueclass",
-          containerId: 'confirm-container',
-          containerCss: {
-            'height': '220px',
-            'width': '565px'
-          },
-          onShow: function (dialog) {
-          },
-          onClose: function() {
-          	if (callback) {
-          		callback.call();
-          	}
-          	$.modal.close();
-          }
-     });
-  }
->>>>>>> 44fd1646
 });
-
 
 $(function() {
 	messageDialogView = new azkaban.MessageDialogView({
