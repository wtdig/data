--- conflicted
+++ resolved
@@ -648,21 +648,12 @@
 	var jobId = event.currentTarget.jobid;
 	var attempt = event.currentTarget.attempt;
 	var requestURL = contextURL + "/manager?project=" + projectName + "&flow=" + flowId + "&job=" + jobId;
-<<<<<<< HEAD
 	var visualizerURL = contextURL + "/pigvisualizer?execid=" + execId + "&jobid=" + jobId;
 
 	var menu = [	
 			{title: "Open Job...", callback: function() {window.location.href = requestURL;}},
 			{title: "Open Job in New Window...", callback: function() {window.open(requestURL);}},
 			{title: "Visualize Job...", callback: function() {window.location.href = visualizerURL;}}
-=======
-	var visualizerURL = contextURL + "/visualizer?execid=" + execId + "&job=" + jobId + "&attempt=" + attempt;
-
-	var menu = [	
-			{title: "Open Job...", callback: function() {window.location.href=requestURL;}},
-			{title: "Open Job in New Window...", callback: function() {window.open(requestURL);}},
-			{title: "Open Job Visualizer...", callback: function() {window.open(visualizerURL);}}
->>>>>>> 700d7f94
 	];
 
 	contextMenuView.show(event, menu);
@@ -673,21 +664,12 @@
 	var jobId = event.currentTarget.jobid;
 	var attempt = event.currentTarget.attempt;
 	var requestURL = contextURL + "/manager?project=" + projectName + "&flow=" + flowId + "&job=" + jobId;
-<<<<<<< HEAD
 	var visualizerURL = contextURL + "/pigvisualizer?execid=" + execId + "&jobid=" + jobId;
 
 	var menu = [	
 			{title: "Open Job...", callback: function() {window.location.href = requestURL;}},
 			{title: "Open Job in New Window...", callback: function() {window.open(requestURL);}},
 			{title: "Visualize Job...", callback: function() {window.location.href = visualizerURL;}}
-=======
-	var visualizerURL = contextURL + "/visualizer?execid=" + execId + "&job=" + jobId + "&attempt=" + attempt;
-
-	var menu = [	
-			{title: "Open Job...", callback: function() {window.location.href=requestURL;}},
-			{title: "Open Job in New Window...", callback: function() {window.open(requestURL);}},
-			{title: "Open Job Visualizer...", callback: function() {window.open(visualizerURL);}}
->>>>>>> 700d7f94
 	];
 
 	contextMenuView.show(event, menu);
